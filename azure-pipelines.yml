--- conflicted
+++ resolved
@@ -332,15 +332,9 @@
       queue: Windows.10.Amd64.ClientRS1.Perf # using a dedicated private Helix queue (perfsnakes)
       csproj: src\benchmarks\micro\MicroBenchmarks.csproj
       runCategories: 'coreclr corefx'
-<<<<<<< HEAD
-      benchviewCategory: 'coreclr'
-      frameworks: # for private jobs we want to benchmark .NET Core 5.0 and 3.1
-        - netcoreapp5.0
-        - netcoreapp3.1
-=======
-      frameworks: # for private jobs we want to benchmark .NET Core 3.0 only
-        - netcoreapp3.0
->>>>>>> 683e4aa7
+      frameworks: # for private jobs we want to benchmark .NET Core 5.0 and 3.1
+        - netcoreapp5.0
+        - netcoreapp3.1
       
   # Windows x86 micro benchmarks
   - template: /eng/performance/benchmark_jobs.yml
@@ -353,15 +347,9 @@
       queue: Windows.10.Amd64.ClientRS1.Perf # using a dedicated private Helix queue (perfsnakes)
       csproj: src\benchmarks\micro\MicroBenchmarks.csproj
       runCategories: 'coreclr corefx'
-<<<<<<< HEAD
-      benchviewCategory: 'coreclr'
-      frameworks: # for private jobs we want to benchmark .NET Core 5.0 and 3.1
-        - netcoreapp5.0
-        - netcoreapp3.1
-=======
-      frameworks: # for private jobs we want to benchmark .NET Core 3.0 only
-        - netcoreapp3.0
->>>>>>> 683e4aa7
+      frameworks: # for private jobs we want to benchmark .NET Core 5.0 and 3.1
+        - netcoreapp5.0
+        - netcoreapp3.1
 
   # Windows x64 ML.NET benchmarks
   - template: /eng/performance/benchmark_jobs.yml
@@ -374,15 +362,9 @@
       queue: Windows.10.Amd64.ClientRS1.Perf # using a dedicated private Helix queue (perfsnakes)
       csproj: src\benchmarks\real-world\Microsoft.ML.Benchmarks\Microsoft.ML.Benchmarks.csproj
       runCategories: 'mldotnet'
-<<<<<<< HEAD
-      benchviewCategory: 'mldotnet'
-      frameworks: # for private jobs we want to benchmark .NET Core 5.0 and 3.1
-        - netcoreapp5.0
-        - netcoreapp3.1
-=======
-      frameworks: # for private jobs we want to benchmark .NET Core 3.0 only
-        - netcoreapp3.0
->>>>>>> 683e4aa7
+      frameworks: # for private jobs we want to benchmark .NET Core 5.0 and 3.1
+        - netcoreapp5.0
+        - netcoreapp3.1
 
   # Windows x64 Roslyn benchmarks
   - template: /eng/performance/benchmark_jobs.yml
@@ -395,15 +377,9 @@
       queue: Windows.10.Amd64.ClientRS1.Perf # using a dedicated private Helix queue (perfsnakes)
       csproj: src\benchmarks\real-world\Roslyn\CompilerBenchmarks.csproj
       runCategories: 'roslyn'
-<<<<<<< HEAD
-      benchviewCategory: 'roslyn'
-      frameworks: # for private jobs we want to benchmark .NET Core 5.0 and 3.1
-        - netcoreapp5.0
-        - netcoreapp3.1
-=======
-      frameworks: # for private jobs we want to benchmark .NET Core 3.0 only
-        - netcoreapp3.0
->>>>>>> 683e4aa7
+      frameworks: # for private jobs we want to benchmark .NET Core 5.0 and 3.1
+        - netcoreapp5.0
+        - netcoreapp3.1
 
   # Ubuntu 1604 x64 micro benchmarks
   - template: /eng/performance/benchmark_jobs.yml
@@ -417,15 +393,9 @@
       container: ubuntu_x64_build_container
       csproj: src/benchmarks/micro/MicroBenchmarks.csproj
       runCategories: 'coreclr corefx'
-<<<<<<< HEAD
-      benchviewCategory: 'coreclr'
-      frameworks: # for private jobs we want to benchmark .NET Core 5.0 and 3.1
-        - netcoreapp5.0
-        - netcoreapp3.1
-=======
-      frameworks: # for private jobs we want to benchmark .NET Core 3.0 only
-        - netcoreapp3.0
->>>>>>> 683e4aa7
+      frameworks: # for private jobs we want to benchmark .NET Core 5.0 and 3.1
+        - netcoreapp5.0
+        - netcoreapp3.1
 
   # Ubuntu 1604 x64 ML.NET benchmarks
   - template: /eng/performance/benchmark_jobs.yml
@@ -439,15 +409,9 @@
       container: ubuntu_x64_build_container
       csproj: src/benchmarks/real-world/Microsoft.ML.Benchmarks/Microsoft.ML.Benchmarks.csproj
       runCategories: 'mldotnet'
-<<<<<<< HEAD
-      benchviewCategory: 'mldotnet'
-      frameworks: # for private jobs we want to benchmark .NET Core 5.0 and 3.1
-        - netcoreapp5.0
-        - netcoreapp3.1
-=======
-      frameworks: # for private jobs we want to benchmark .NET Core 3.0 only
-        - netcoreapp3.0
->>>>>>> 683e4aa7
+      frameworks: # for private jobs we want to benchmark .NET Core 5.0 and 3.1
+        - netcoreapp5.0
+        - netcoreapp3.1
   
   # Ubuntu 1604 x64 Roslyn benchmarks
   - template: /eng/performance/benchmark_jobs.yml
@@ -461,15 +425,9 @@
       container: ubuntu_x64_build_container
       csproj: src/benchmarks/real-world/Roslyn/CompilerBenchmarks.csproj
       runCategories: 'roslyn'
-<<<<<<< HEAD
-      benchviewCategory: 'roslyn'
-      frameworks: # for private jobs we want to benchmark .NET Core 5.0 and 3.1
-        - netcoreapp5.0
-        - netcoreapp3.1
-=======
-      frameworks: # for private jobs we want to benchmark .NET Core 3.0 only
-        - netcoreapp3.0
->>>>>>> 683e4aa7
+      frameworks: # for private jobs we want to benchmark .NET Core 5.0 and 3.1
+        - netcoreapp5.0
+        - netcoreapp3.1
 
   # Ubuntu 1804 ARM64 micro benchmarks
   - template: /eng/performance/benchmark_jobs.yml
@@ -483,12 +441,6 @@
       container: ubuntu_x64_build_container
       csproj: src/benchmarks/micro/MicroBenchmarks.csproj
       runCategories: 'coreclr corefx'
-<<<<<<< HEAD
-      benchviewCategory: 'coreclr'
-      frameworks: # for private jobs we want to benchmark .NET Core 5.0 and 3.1
-        - netcoreapp5.0
-        - netcoreapp3.1
-=======
-      frameworks: # currently ARM64 is supported only by .NET Core 3.0 https://github.com/dotnet/core/blob/master/release-notes/3.0/3.0-supported-os.md
-        - netcoreapp3.0
->>>>>>> 683e4aa7
+      frameworks: # for private jobs we want to benchmark .NET Core 5.0 and 3.1
+        - netcoreapp5.0
+        - netcoreapp3.1