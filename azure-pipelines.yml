parameters:
- name: runPublicJobs
  type: boolean
  default: false
- name: runPrivateJobs
  type: boolean
  default: false
- name: runScheduledPrivateJobs
  type: boolean
  default: false
- name: onlySanityCheck
  type: boolean
  default: false

resources:
  containers:
    - container: ubuntu_x64_build_container
      image: mcr.microsoft.com/dotnet-buildtools/prereqs:ubuntu-22.04

trigger:
  branches:
    include:
    - main
  paths:
    exclude: # don't trigger if only docs and similar files changed
    - docs/*
    - '**/*.md'
    - 'gc-azure-pipelines.yml'
    - src/benchmarks/gc/*

pr:
  branches:
    include:
    - main
  paths:
    exclude: # don't trigger if only docs and similar files changed
    - docs/*
    - '**/*.md'
    - scripts/benchmarks_monthly.py
    - 'gc-azure-pipelines.yml'
    - src/benchmarks/gc/*

schedules:
- cron: "0 */12 * * *"
  displayName: Every 12 hours build
  branches:
    include:
    - main
  always: true
- cron: "0 21 * * THU"
  displayName: Weekly Build
  branches:
    include:
    - main
  always: true

jobs:
<<<<<<< HEAD
  - template: /eng/pipelines/sdk-perf-jobs.yml
    parameters:
      ${{ if or(eq(variables['System.TeamProject'], 'public'), parameters.runPublicJobs) }}:
        runPublicJobs: true
      ${{ if ne(variables['System.TeamProject'], 'public') }}:
        ${{ if or(notin(variables['Build.Reason'], 'PullRequest', 'Manual'), parameters.runPrivateJobs) }}:
          runPrivateJobs: true
        ${{ if or(eq(variables['Build.CronSchedule.DisplayName'], 'Every 12 hours build'), parameters.runScheduledPrivateJobs) }}:
          runScheduledPrivateJobs: true
      jobParameters:
        ${{ if parameters.onlySanityCheck }}:
          onlySanityCheck: true

  - ${{ if and(ne(variables['System.TeamProject'], 'public'), in(variables['Build.Reason'], 'Schedule', 'Manual')) }}:
    # Secret Sync
    - job: Synchronize
      pool:
        name: NetCore1ESPool-Internal-NoMSI
        demands: ImageOverride -equals 1es-windows-2019
      steps:
      - task: UseDotNet@2
        displayName: Install .NET 6.0 
        inputs:
          version: 6.x

      - task: DeleteFiles@1
        inputs:
          Contents: global.json

      - script: dotnet tool restore

      - task: AzureCLI@2
        inputs:
          azureSubscription: .NET Performance (790c4451-dad9-4fda-af8b-10bd9ca328fa)
          scriptType: ps
          scriptLocation: inlineScript
          inlineScript: |
            Get-ChildItem .vault-config/*.yaml |% { dotnet secret-manager synchronize $_}
=======

######################################################
# Public correctness jobs
######################################################

- ${{ if or(eq(variables['System.TeamProject'], 'public'), parameters.runPublicJobs) }}:

  # Scenario benchmarks
  - template: /eng/performance/build_machine_matrix.yml
    parameters:
      jobTemplate: /eng/performance/scenarios.yml
      buildMachines:
        - win-x64
        - ubuntu-x64
      isPublic: true
      jobParameters:
        kind: scenarios
        projectFile: scenarios.proj
        channels: # for public jobs we want to make sure that the PRs don't break any of the supported frameworks
          - main
          - 9.0
          - 8.0

  ## MAUI scenario benchmarks
  #- template: /eng/performance/build_machine_matrix.yml
  #  parameters:
  #    jobTemplate: /eng/performance/scenarios.yml
  #    buildMachines:
  #      - win-x64
  #      - ubuntu-x64
  #    isPublic: true
  #    jobParameters:
  #      kind: maui_scenarios
  #      projectFile: maui_scenarios.proj
  #      channels: # for public jobs we want to make sure that the PRs don't break any of the supported frameworks
  #        - main
  #        - 8.0

  # Blazor scenario benchmarks
  - template: /eng/performance/build_machine_matrix.yml
    parameters:
      jobTemplate: /eng/performance/scenarios.yml
      buildMachines:
        - win-x64
        - ubuntu-x64
      isPublic: true
      jobParameters:
        kind: blazor_scenarios
        projectFile: blazor_scenarios.proj
        channels: # for public jobs we want to make sure that the PRs don't break any of the supported frameworks
          - main
          - 9.0
          - 8.0

  # SDK scenario benchmarks
  - template: /eng/performance/build_machine_matrix.yml
    parameters:
      jobTemplate: /eng/performance/scenarios.yml
      buildMachines:
        - win-x64
        - win-x86
        #- ubuntu-x64-1804 reenable under new machine on new ubuntu once lttng/events are available
      isPublic: true
      jobParameters:
        kind: sdk_scenarios
        projectFile: sdk_scenarios.proj
        channels: # for public jobs we want to make sure that the PRs don't break any of the supported frameworks
          - main
          - 9.0
          - 8.0
  
  # micro benchmarks
  - template: /eng/performance/build_machine_matrix.yml
    parameters:
      jobTemplate: /eng/performance/benchmark_jobs.yml
      buildMachines:
        - win-x64
        - win-x86
      isPublic: true
      jobParameters:
        kind: micro
        csproj: src\benchmarks\micro\MicroBenchmarks.csproj
        runCategories: 'runtime libraries' 
        channels:
          - main
          - 9.0
          - 8.0

  # Ubuntux64 Default and NativeAOT micro benchmarks
  - template: /eng/performance/build_machine_matrix.yml
    parameters:
      jobTemplate: /eng/performance/benchmark_jobs.yml
      buildMachines:
        - ubuntu-x64
      isPublic: true
      jobParameters:
        kind: micro
        csproj: src\benchmarks\micro\MicroBenchmarks.csproj
        runCategories: 'runtime libraries' 
        channels:
          - main
          - nativeaot9.0
          - nativeaot8.0
          - 9.0
          - 8.0

  # net462 micro benchmarks
  - template: /eng/performance/build_machine_matrix.yml
    parameters:
      jobTemplate: /eng/performance/benchmark_jobs.yml
      buildMachines:
        - win-rs5-x64
      isPublic: true
      jobParameters:
        kind: micro_net462
        csproj: src\benchmarks\micro\MicroBenchmarks.csproj
        runCategories: 'runtime libraries'
        channels:
          - net462

  # ML.NET benchmarks
  - template: /eng/performance/build_machine_matrix.yml
    parameters:
      jobTemplate: /eng/performance/benchmark_jobs.yml
      buildMachines:
        - win-x64
        - ubuntu-x64
      isPublic: true
      jobParameters:
        kind: mlnet
        csproj: src\benchmarks\real-world\Microsoft.ML.Benchmarks\Microsoft.ML.Benchmarks.csproj
        runCategories: 'mldotnet' 
        channels:
          - main
          - 9.0
          - 8.0

  # F# benchmarks
  - ${{ if false }}: # skipping, no useful benchmarks there currently
    - template: /eng/performance/build_machine_matrix.yml
      parameters:
        jobTemplate: /eng/performance/benchmark_jobs.yml
        buildMachines:
          - win-x64
          - ubuntu-x64
        isPublic: true
        jobParameters:
          kind: fsharp
          csproj: src\benchmarks\real-world\FSharp\FSharp.fsproj
          runCategories: 'fsharp'
          channels:
            - main
            - 9.0
            - 8.0

  - template: /eng/performance/build_machine_matrix.yml
    parameters:
      jobTemplate: /eng/performance/benchmark_jobs.yml
      buildMachines:
        - win-x64
        - ubuntu-x64
      isPublic: true
      jobParameters:
        kind: fsharpmicro
        csproj: src\benchmarks\micro-fsharp\MicrobenchmarksFSharp.fsproj
        runCategories: 'FSharpMicro'
        channels:
          - main
          - 9.0
          - 8.0

  # bepuphysics benchmarks
  - template: /eng/performance/build_machine_matrix.yml
    parameters:
      jobTemplate: /eng/performance/benchmark_jobs.yml
      buildMachines:
        - win-x64
        - ubuntu-x64
      isPublic: true
      jobParameters:
        kind: bepuphysics
        csproj: src\benchmarks\real-world\bepuphysics2\DemoBenchmarks.csproj
        runCategories: 'BepuPhysics'
        channels:
          - main
          - 9.0
          - 8.0

  # ImageSharp benchmarks
  - template: /eng/performance/build_machine_matrix.yml
    parameters:
      jobTemplate: /eng/performance/benchmark_jobs.yml
      buildMachines:
        - win-x64
        - ubuntu-x64
      isPublic: true
      jobParameters:
        kind: imagesharp
        csproj: src\benchmarks\real-world\ImageSharp\ImageSharp.Benchmarks.csproj
        runCategories: 'ImageSharp'
        channels:
          - main
          - 9.0
          - 8.0

  # Akade.IndexedSet benchmarks
  - template: /eng/performance/build_machine_matrix.yml
    parameters:
      jobTemplate: /eng/performance/benchmark_jobs.yml
      buildMachines:
        - win-x64
        - ubuntu-x64
      isPublic: true
      jobParameters:
        kind: akadeindexedset
        csproj: src\benchmarks\real-world\Akade.IndexedSet.Benchmarks\Akade.IndexedSet.Benchmarks.csproj
        runCategories: 'AkadeIndexedSet'
        channels:
          - main
          - 9.0
          - 8.0

  # Roslyn benchmarks
  - template: /eng/performance/build_machine_matrix.yml
    parameters:
      jobTemplate: /eng/performance/benchmark_jobs.yml
      buildMachines:
        - win-x64
        - ubuntu-x64
      isPublic: true
      jobParameters:
        kind: roslyn
        csproj: src\benchmarks\real-world\Roslyn\CompilerBenchmarks.csproj
        runCategories: 'roslyn'
        channels: # for Roslyn jobs we want to check .NET Core 3.1 and 5.0 only
          - main
          - 9.0
          - 8.0

  # ILLink benchmarks
  # disabled because of: https://github.com/dotnet/performance/issues/3569
  # - template: /eng/performance/build_machine_matrix.yml
  #   parameters:
  #     jobTemplate: /eng/performance/benchmark_jobs.yml
  #     buildMachines:
  #       - win-x64
  #       - ubuntu-x64
  #     isPublic: true
  #     jobParameters:
  #       kind: illink
  #       csproj: src\benchmarks\real-world\ILLink\ILLinkBenchmarks.csproj
  #       runCategories: 'illink'
  #       channels: # for Roslyn jobs we want to check .NET Core 3.1 and 5.0 only
  #         - main

  # NativeAOT scenario benchmarks
  - template: /eng/performance/build_machine_matrix.yml
    parameters:
      jobTemplate: /eng/performance/scenarios.yml
      buildMachines:
        - win-x64
        - ubuntu-x64
      isPublic: true
      jobParameters:
        kind: nativeaot_scenarios
        projectFile: nativeaot_scenarios.proj
        channels: # for public jobs we want to make sure that the PRs don't break any of the supported frameworks
          - main
          - 9.0
          - 8.0

  # Powershell benchmarks
  - template: /eng/performance/build_machine_matrix.yml
    parameters:
      jobTemplate: /eng/performance/benchmark_jobs.yml
      buildMachines:
        - win-x64
        - ubuntu-x64
      isPublic: true
      jobParameters:
        kind: powershell
        csproj: src\benchmarks\real-world\PowerShell.Benchmarks\PowerShell.Benchmarks.csproj
        runCategories: 'Public'
        channels:
          - main
          - 9.0
          - 8.0

###########################################
# Private Jobs
###########################################

- ${{ if or(and(ne(variables['System.TeamProject'], 'public'), notin(variables['Build.Reason'], 'PullRequest', 'Manual')), parameters.runPrivateJobs) }}:

  # Scenario benchmarks
  - template: /eng/performance/build_machine_matrix.yml
    parameters:
      jobTemplate: /eng/performance/scenarios.yml
      buildMachines:
        - win-x64
        - ubuntu-x64
        - win-arm64
        - ubuntu-arm64-ampere
      isPublic: false
      jobParameters:
        kind: scenarios
        projectFile: scenarios.proj
        channels:
          - main
          - 9.0
          - 8.0

  # Affinitized Scenario benchmarks (Initially just PDN)
  - template: /eng/performance/build_machine_matrix.yml
    parameters:
      jobTemplate: /eng/performance/scenarios.yml
      buildMachines:
        - win-x64
        - win-arm64
        - win-arm64-ampere
      isPublic: false
      jobParameters:
        kind: scenarios
        projectFile: scenarios_affinitized.proj
        channels:
          - main
          - 9.0
          - 8.0
        additionalJobIdentifier: 'Affinity_85'
        affinity: '85'  # (01010101) Enables alternating process threads to take hyperthreading into account
        runEnvVars: 
          - DOTNET_GCgen0size=410000 # ~4MB
          - DOTNET_GCHeapCount=4
          - DOTNET_GCTotalPhysicalMemory=400000000 # 16GB

  # Maui Android scenario benchmarks
  - template: /eng/performance/build_machine_matrix.yml
    parameters:
      jobTemplate: /eng/performance/scenarios.yml
      buildMachines:
        - win-x64-android-arm64-pixel
        - win-x64-android-arm64-galaxy
      isPublic: false
      jobParameters:
        kind: maui_scenarios_android
        projectFile: maui_scenarios_android.proj
        dotnetVersionsLinks:
          9.0: ./eng/Version.Details.xml
        channels:
          - 8.0

  # Maui iOS Mono scenario benchmarks
  - template: /eng/performance/build_machine_matrix.yml
    parameters:
      jobTemplate: /eng/performance/scenarios.yml
      buildMachines:
        - osx-x64-ios-arm64
      isPublic: false
      jobParameters:
        kind: maui_scenarios_ios
        projectFile: maui_scenarios_ios.proj
        dotnetVersionsLinks:
          9.0: ./eng/Version.Details.xml
        channels:
          - 8.0
        runtimeFlavor: mono

  # Maui iOS Native AOT scenario benchmarks
  - template: /eng/performance/build_machine_matrix.yml
    parameters:
      jobTemplate: /eng/performance/scenarios.yml
      buildMachines:
        - osx-x64-ios-arm64
      isPublic: false
      jobParameters:
        kind: maui_scenarios_ios
        projectFile: maui_scenarios_ios.proj
        dotnetVersionsLinks:
          9.0: ./eng/Version.Details.xml
        channels:
          - 8.0
        runtimeFlavor: coreclr

  ## Maui scenario benchmarks
  #- template: /eng/performance/build_machine_matrix.yml
  #  parameters:
  #    jobTemplate: /eng/performance/scenarios.yml
  #    buildMachines:
  #      - win-x64
  #      - ubuntu-x64
  #      - win-arm64
  #      - ubuntu-arm64-ampere
  #    isPublic: false
  #    jobParameters:
  #      kind: maui_scenarios
  #      projectFile: maui_scenarios.proj
  #      channels:
  #        - main
  #        - 8.0

  # NativeAOT scenario benchmarks
  - template: /eng/performance/build_machine_matrix.yml
    parameters:
      jobTemplate: /eng/performance/scenarios.yml
      buildMachines:
        - win-x64
        - ubuntu-x64
        - win-arm64
      isPublic: false
      jobParameters:
        kind: nativeaot_scenarios
        projectFile: nativeaot_scenarios.proj
        channels:
          - main
          - 9.0
          - 8.0

################################################
# Scheduled Private jobs
################################################

# Scheduled runs will run all of the jobs on the PerfTigers, as well as the Arm64 job
- ${{ if or(and(and(ne(variables['System.TeamProject'], 'public'), in(variables['Build.Reason'], 'Schedule')), not(contains(variables['Build.QueuedBy'], 'Weekly'))), parameters.runScheduledPrivateJobs) }}:

  # SDK scenario benchmarks
  - template: /eng/performance/build_machine_matrix.yml
    parameters:
      jobTemplate: /eng/performance/scenarios.yml
      buildMachines:
        - win-x64
        - win-x86
        #- ubuntu-x64-1804 reenable under new machine on new ubuntu once lttng/events are available
      isPublic: false
      jobParameters:
        kind: sdk_scenarios
        projectFile: sdk_scenarios.proj
        channels:
          - main
          - 9.0
          - 8.0

  # Blazor 3.2 scenario benchmarks
  - template: /eng/performance/build_machine_matrix.yml
    parameters:
      jobTemplate: /eng/performance/scenarios.yml
      buildMachines:
        - win-x64
      isPublic: false
      jobParameters:
        kind: blazor_scenarios
        projectFile: blazor_scenarios.proj
        channels:
          - main
          - 9.0
          - 8.0

  # F# benchmarks
  - ${{ if false }}: # skipping, no useful benchmarks there currently
    - template: /eng/performance/build_machine_matrix.yml
      parameters:
        jobTemplate: /eng/performance/benchmark_jobs.yml
        buildMachines:
          - win-x64
          - ubuntu-x64
          - win-arm64
          - ubuntu-arm64-ampere
        isPublic: false
        jobParameters:
          kind: fsharp
          csproj: src\benchmarks\real-world\FSharp\FSharp.fsproj
          runCategories: 'fsharp'
          channels:
            - main
            - 9.0
            - 8.0

  - template: /eng/performance/build_machine_matrix.yml
    parameters:
      jobTemplate: /eng/performance/benchmark_jobs.yml
      buildMachines:
        - win-x64
        - ubuntu-x64
        - win-arm64
        - ubuntu-arm64-ampere
      isPublic: false
      jobParameters:
        kind: fsharpmicro
        csproj: src\benchmarks\micro-fsharp\MicrobenchmarksFSharp.fsproj
        runCategories: 'FSharpMicro'
        channels:
          - main
          - 9.0
          - 8.0

  # bepuphysics benchmarks
  - template: /eng/performance/build_machine_matrix.yml
    parameters:
      jobTemplate: /eng/performance/benchmark_jobs.yml
      buildMachines:
        - win-x64
        - ubuntu-x64
        - win-arm64
        - ubuntu-arm64-ampere
      isPublic: false
      jobParameters:
        kind: bepuphysics
        csproj: src\benchmarks\real-world\bepuphysics2\DemoBenchmarks.csproj
        runCategories: 'BepuPhysics'
        channels:
          - main
          - 9.0
          - 8.0

  # ImageSharp benchmarks
  - template: /eng/performance/build_machine_matrix.yml
    parameters:
      jobTemplate: /eng/performance/benchmark_jobs.yml
      buildMachines:
        - win-x64
        - ubuntu-x64
        - win-arm64
        - ubuntu-arm64-ampere
      isPublic: false
      jobParameters:
        kind: imagesharp
        csproj: src\benchmarks\real-world\ImageSharp\ImageSharp.Benchmarks.csproj
        runCategories: 'ImageSharp'
        channels:
          - main
          - 9.0
          - 8.0

  # Akade.IndexedSet benchmarks
  - template: /eng/performance/build_machine_matrix.yml
    parameters:
      jobTemplate: /eng/performance/benchmark_jobs.yml
      buildMachines:
        - win-x64
        - ubuntu-x64
        - win-arm64
        - ubuntu-arm64-ampere
      isPublic: false
      jobParameters:
        kind: akadeindexedset
        csproj: src\benchmarks\real-world\Akade.IndexedSet.Benchmarks\Akade.IndexedSet.Benchmarks.csproj
        runCategories: 'AkadeIndexedSet'
        channels:
          - main
          - 9.0

  # ML.NET benchmarks
  - template: /eng/performance/build_machine_matrix.yml
    parameters:
      jobTemplate: /eng/performance/benchmark_jobs.yml
      buildMachines:
        - win-x64
        - ubuntu-x64
        - win-arm64
        - win-arm64-ampere
        - ubuntu-arm64-ampere
      isPublic: false
      jobParameters:
        kind: mlnet
        csproj: src\benchmarks\real-world\Microsoft.ML.Benchmarks\Microsoft.ML.Benchmarks.csproj
        runCategories: 'mldotnet'
        channels:
          - main
          - 9.0
          - 8.0
        affinity: '85' # (01010101) Enables alternating process threads to take hyperthreading into account
        runEnvVars: 
          - DOTNET_GCgen0size=410000 # ~4MB
          - DOTNET_GCHeapCount=4
          - DOTNET_GCTotalPhysicalMemory=400000000 # 16GB

  # Roslyn benchmarks
  - template: /eng/performance/build_machine_matrix.yml
    parameters:
      jobTemplate: /eng/performance/benchmark_jobs.yml
      buildMachines:
        - win-x64
        - ubuntu-x64
        - win-arm64
        - win-arm64-ampere
        - ubuntu-arm64-ampere
      isPublic: false
      jobParameters:
        kind: roslyn
        csproj: src\benchmarks\real-world\Roslyn\CompilerBenchmarks.csproj
        runCategories: 'roslyn'
        channels: # for Roslyn jobs we want to check .NET Core 3.1 and 5.0 only
          - main
          - 9.0
          - 8.0
        affinity: '85' # (01010101) Enables alternating process threads to take hyperthreading into account
        runEnvVars: 
          - DOTNET_GCgen0size=410000 # ~4MB
          - DOTNET_GCHeapCount=4
          - DOTNET_GCTotalPhysicalMemory=400000000 # 16GB

  # ILLink benchmarks
  # disabled because of: https://github.com/dotnet/performance/issues/3569
  # - template: /eng/performance/build_machine_matrix.yml
  #   parameters:
  #     jobTemplate: /eng/performance/benchmark_jobs.yml
  #     buildMachines:
  #       - win-x64
  #       - ubuntu-x64
  #       # Illink.Utilities is not supported on ARM: The type initializer for 'ILLinkBenchmarks.Utilities' threw a NotSupportedException (Unsupported architecture). (06/2023)
  #     isPublic: false
  #     jobParameters:
  #       kind: illink
  #       csproj: src\benchmarks\real-world\ILLink\ILLinkBenchmarks.csproj
  #       runCategories: 'illink'
  #       channels: # for Roslyn jobs we want to check .NET Core 3.1 and 5.0 only
  #         - main
  #         - 8.0

  # Powershell benchmarks
  - template: /eng/performance/build_machine_matrix.yml
    parameters:
      jobTemplate: /eng/performance/benchmark_jobs.yml
      buildMachines:
        - win-x64
        - ubuntu-x64
        - win-arm64
        - ubuntu-arm64
      isPublic: false
      jobParameters:
        kind: powershell
        csproj: src\benchmarks\real-world\PowerShell.Benchmarks\PowerShell.Benchmarks.csproj
        runCategories: 'Public Internal'
        channels:
          - main
          - 9.0
          - 8.0

  # Secret Sync
  - job: Synchronize
    pool:
      name: NetCore1ESPool-Internal-NoMSI
      demands: ImageOverride -equals 1es-windows-2019
    steps:
    - task: UseDotNet@2
      displayName: Install .NET 6.0 
      inputs:
        version: 6.x

    - task: DeleteFiles@1
      inputs:
        Contents: global.json

    - script: dotnet tool restore

    - task: AzureCLI@2
      inputs:
        azureSubscription: .NET Performance (790c4451-dad9-4fda-af8b-10bd9ca328fa)
        scriptType: ps
        scriptLocation: inlineScript
        inlineScript: |
          Get-ChildItem .vault-config/*.yaml |% { dotnet secret-manager synchronize $_}

################################################
# Manually Triggered Job
################################################


- ${{ if and(ne(variables['System.TeamProject'], 'public'), in(variables['Build.Reason'], 'Manual'), not(parameters.runPublicJobs), not(parameters.runScheduledPrivateJobs), not(parameters.runPrivateJobs)) }}:
  - job: Synchronize
    pool:
      name: NetCore1ESPool-Internal-NoMSI
      demands: ImageOverride -equals 1es-windows-2019
    steps:
    - task: UseDotNet@2
      displayName: Install .NET 6.0 
      inputs:
        version: 6.x

    - task: DeleteFiles@1
      inputs:
        Contents: global.json

    - script: dotnet tool restore

    - task: AzureCLI@2
      inputs:
        azureSubscription: .NET Performance (790c4451-dad9-4fda-af8b-10bd9ca328fa)
        scriptType: ps
        scriptLocation: inlineScript
        inlineScript: |
          Get-ChildItem .vault-config/*.yaml |% { dotnet secret-manager synchronize $_}

################################################
# Scheduled Private jobs (Weekly)
################################################

# Scheduled runs will run all of the jobs on the PerfTigers, as well as the Arm64 job
- ${{ if and(and(ne(variables['System.TeamProject'], 'public'), in(variables['Build.Reason'], 'Schedule')), contains(variables['Build.QueuedBy'], 'Weekly')) }}:
  - job: Synchronize
    pool:
      name: NetCore1ESPool-Internal-NoMSI
      demands: ImageOverride -equals 1es-windows-2019
    steps:
    - task: UseDotNet@2
      displayName: Install .NET 6.0 
      inputs:
        version: 6.x

    - task: DeleteFiles@1
      inputs:
        Contents: global.json

    - script: dotnet tool restore

    - task: AzureCLI@2
      inputs:
        azureSubscription: .NET Performance (790c4451-dad9-4fda-af8b-10bd9ca328fa)
        scriptType: ps
        scriptLocation: inlineScript
        inlineScript: |
          Get-ChildItem .vault-config/*.yaml |% { dotnet secret-manager synchronize $_}
>>>>>>> 84cf5c74
<|MERGE_RESOLUTION|>--- conflicted
+++ resolved
@@ -55,7 +55,6 @@
   always: true
 
 jobs:
-<<<<<<< HEAD
   - template: /eng/pipelines/sdk-perf-jobs.yml
     parameters:
       ${{ if or(eq(variables['System.TeamProject'], 'public'), parameters.runPublicJobs) }}:
@@ -93,727 +92,4 @@
           scriptType: ps
           scriptLocation: inlineScript
           inlineScript: |
-            Get-ChildItem .vault-config/*.yaml |% { dotnet secret-manager synchronize $_}
-=======
-
-######################################################
-# Public correctness jobs
-######################################################
-
-- ${{ if or(eq(variables['System.TeamProject'], 'public'), parameters.runPublicJobs) }}:
-
-  # Scenario benchmarks
-  - template: /eng/performance/build_machine_matrix.yml
-    parameters:
-      jobTemplate: /eng/performance/scenarios.yml
-      buildMachines:
-        - win-x64
-        - ubuntu-x64
-      isPublic: true
-      jobParameters:
-        kind: scenarios
-        projectFile: scenarios.proj
-        channels: # for public jobs we want to make sure that the PRs don't break any of the supported frameworks
-          - main
-          - 9.0
-          - 8.0
-
-  ## MAUI scenario benchmarks
-  #- template: /eng/performance/build_machine_matrix.yml
-  #  parameters:
-  #    jobTemplate: /eng/performance/scenarios.yml
-  #    buildMachines:
-  #      - win-x64
-  #      - ubuntu-x64
-  #    isPublic: true
-  #    jobParameters:
-  #      kind: maui_scenarios
-  #      projectFile: maui_scenarios.proj
-  #      channels: # for public jobs we want to make sure that the PRs don't break any of the supported frameworks
-  #        - main
-  #        - 8.0
-
-  # Blazor scenario benchmarks
-  - template: /eng/performance/build_machine_matrix.yml
-    parameters:
-      jobTemplate: /eng/performance/scenarios.yml
-      buildMachines:
-        - win-x64
-        - ubuntu-x64
-      isPublic: true
-      jobParameters:
-        kind: blazor_scenarios
-        projectFile: blazor_scenarios.proj
-        channels: # for public jobs we want to make sure that the PRs don't break any of the supported frameworks
-          - main
-          - 9.0
-          - 8.0
-
-  # SDK scenario benchmarks
-  - template: /eng/performance/build_machine_matrix.yml
-    parameters:
-      jobTemplate: /eng/performance/scenarios.yml
-      buildMachines:
-        - win-x64
-        - win-x86
-        #- ubuntu-x64-1804 reenable under new machine on new ubuntu once lttng/events are available
-      isPublic: true
-      jobParameters:
-        kind: sdk_scenarios
-        projectFile: sdk_scenarios.proj
-        channels: # for public jobs we want to make sure that the PRs don't break any of the supported frameworks
-          - main
-          - 9.0
-          - 8.0
-  
-  # micro benchmarks
-  - template: /eng/performance/build_machine_matrix.yml
-    parameters:
-      jobTemplate: /eng/performance/benchmark_jobs.yml
-      buildMachines:
-        - win-x64
-        - win-x86
-      isPublic: true
-      jobParameters:
-        kind: micro
-        csproj: src\benchmarks\micro\MicroBenchmarks.csproj
-        runCategories: 'runtime libraries' 
-        channels:
-          - main
-          - 9.0
-          - 8.0
-
-  # Ubuntux64 Default and NativeAOT micro benchmarks
-  - template: /eng/performance/build_machine_matrix.yml
-    parameters:
-      jobTemplate: /eng/performance/benchmark_jobs.yml
-      buildMachines:
-        - ubuntu-x64
-      isPublic: true
-      jobParameters:
-        kind: micro
-        csproj: src\benchmarks\micro\MicroBenchmarks.csproj
-        runCategories: 'runtime libraries' 
-        channels:
-          - main
-          - nativeaot9.0
-          - nativeaot8.0
-          - 9.0
-          - 8.0
-
-  # net462 micro benchmarks
-  - template: /eng/performance/build_machine_matrix.yml
-    parameters:
-      jobTemplate: /eng/performance/benchmark_jobs.yml
-      buildMachines:
-        - win-rs5-x64
-      isPublic: true
-      jobParameters:
-        kind: micro_net462
-        csproj: src\benchmarks\micro\MicroBenchmarks.csproj
-        runCategories: 'runtime libraries'
-        channels:
-          - net462
-
-  # ML.NET benchmarks
-  - template: /eng/performance/build_machine_matrix.yml
-    parameters:
-      jobTemplate: /eng/performance/benchmark_jobs.yml
-      buildMachines:
-        - win-x64
-        - ubuntu-x64
-      isPublic: true
-      jobParameters:
-        kind: mlnet
-        csproj: src\benchmarks\real-world\Microsoft.ML.Benchmarks\Microsoft.ML.Benchmarks.csproj
-        runCategories: 'mldotnet' 
-        channels:
-          - main
-          - 9.0
-          - 8.0
-
-  # F# benchmarks
-  - ${{ if false }}: # skipping, no useful benchmarks there currently
-    - template: /eng/performance/build_machine_matrix.yml
-      parameters:
-        jobTemplate: /eng/performance/benchmark_jobs.yml
-        buildMachines:
-          - win-x64
-          - ubuntu-x64
-        isPublic: true
-        jobParameters:
-          kind: fsharp
-          csproj: src\benchmarks\real-world\FSharp\FSharp.fsproj
-          runCategories: 'fsharp'
-          channels:
-            - main
-            - 9.0
-            - 8.0
-
-  - template: /eng/performance/build_machine_matrix.yml
-    parameters:
-      jobTemplate: /eng/performance/benchmark_jobs.yml
-      buildMachines:
-        - win-x64
-        - ubuntu-x64
-      isPublic: true
-      jobParameters:
-        kind: fsharpmicro
-        csproj: src\benchmarks\micro-fsharp\MicrobenchmarksFSharp.fsproj
-        runCategories: 'FSharpMicro'
-        channels:
-          - main
-          - 9.0
-          - 8.0
-
-  # bepuphysics benchmarks
-  - template: /eng/performance/build_machine_matrix.yml
-    parameters:
-      jobTemplate: /eng/performance/benchmark_jobs.yml
-      buildMachines:
-        - win-x64
-        - ubuntu-x64
-      isPublic: true
-      jobParameters:
-        kind: bepuphysics
-        csproj: src\benchmarks\real-world\bepuphysics2\DemoBenchmarks.csproj
-        runCategories: 'BepuPhysics'
-        channels:
-          - main
-          - 9.0
-          - 8.0
-
-  # ImageSharp benchmarks
-  - template: /eng/performance/build_machine_matrix.yml
-    parameters:
-      jobTemplate: /eng/performance/benchmark_jobs.yml
-      buildMachines:
-        - win-x64
-        - ubuntu-x64
-      isPublic: true
-      jobParameters:
-        kind: imagesharp
-        csproj: src\benchmarks\real-world\ImageSharp\ImageSharp.Benchmarks.csproj
-        runCategories: 'ImageSharp'
-        channels:
-          - main
-          - 9.0
-          - 8.0
-
-  # Akade.IndexedSet benchmarks
-  - template: /eng/performance/build_machine_matrix.yml
-    parameters:
-      jobTemplate: /eng/performance/benchmark_jobs.yml
-      buildMachines:
-        - win-x64
-        - ubuntu-x64
-      isPublic: true
-      jobParameters:
-        kind: akadeindexedset
-        csproj: src\benchmarks\real-world\Akade.IndexedSet.Benchmarks\Akade.IndexedSet.Benchmarks.csproj
-        runCategories: 'AkadeIndexedSet'
-        channels:
-          - main
-          - 9.0
-          - 8.0
-
-  # Roslyn benchmarks
-  - template: /eng/performance/build_machine_matrix.yml
-    parameters:
-      jobTemplate: /eng/performance/benchmark_jobs.yml
-      buildMachines:
-        - win-x64
-        - ubuntu-x64
-      isPublic: true
-      jobParameters:
-        kind: roslyn
-        csproj: src\benchmarks\real-world\Roslyn\CompilerBenchmarks.csproj
-        runCategories: 'roslyn'
-        channels: # for Roslyn jobs we want to check .NET Core 3.1 and 5.0 only
-          - main
-          - 9.0
-          - 8.0
-
-  # ILLink benchmarks
-  # disabled because of: https://github.com/dotnet/performance/issues/3569
-  # - template: /eng/performance/build_machine_matrix.yml
-  #   parameters:
-  #     jobTemplate: /eng/performance/benchmark_jobs.yml
-  #     buildMachines:
-  #       - win-x64
-  #       - ubuntu-x64
-  #     isPublic: true
-  #     jobParameters:
-  #       kind: illink
-  #       csproj: src\benchmarks\real-world\ILLink\ILLinkBenchmarks.csproj
-  #       runCategories: 'illink'
-  #       channels: # for Roslyn jobs we want to check .NET Core 3.1 and 5.0 only
-  #         - main
-
-  # NativeAOT scenario benchmarks
-  - template: /eng/performance/build_machine_matrix.yml
-    parameters:
-      jobTemplate: /eng/performance/scenarios.yml
-      buildMachines:
-        - win-x64
-        - ubuntu-x64
-      isPublic: true
-      jobParameters:
-        kind: nativeaot_scenarios
-        projectFile: nativeaot_scenarios.proj
-        channels: # for public jobs we want to make sure that the PRs don't break any of the supported frameworks
-          - main
-          - 9.0
-          - 8.0
-
-  # Powershell benchmarks
-  - template: /eng/performance/build_machine_matrix.yml
-    parameters:
-      jobTemplate: /eng/performance/benchmark_jobs.yml
-      buildMachines:
-        - win-x64
-        - ubuntu-x64
-      isPublic: true
-      jobParameters:
-        kind: powershell
-        csproj: src\benchmarks\real-world\PowerShell.Benchmarks\PowerShell.Benchmarks.csproj
-        runCategories: 'Public'
-        channels:
-          - main
-          - 9.0
-          - 8.0
-
-###########################################
-# Private Jobs
-###########################################
-
-- ${{ if or(and(ne(variables['System.TeamProject'], 'public'), notin(variables['Build.Reason'], 'PullRequest', 'Manual')), parameters.runPrivateJobs) }}:
-
-  # Scenario benchmarks
-  - template: /eng/performance/build_machine_matrix.yml
-    parameters:
-      jobTemplate: /eng/performance/scenarios.yml
-      buildMachines:
-        - win-x64
-        - ubuntu-x64
-        - win-arm64
-        - ubuntu-arm64-ampere
-      isPublic: false
-      jobParameters:
-        kind: scenarios
-        projectFile: scenarios.proj
-        channels:
-          - main
-          - 9.0
-          - 8.0
-
-  # Affinitized Scenario benchmarks (Initially just PDN)
-  - template: /eng/performance/build_machine_matrix.yml
-    parameters:
-      jobTemplate: /eng/performance/scenarios.yml
-      buildMachines:
-        - win-x64
-        - win-arm64
-        - win-arm64-ampere
-      isPublic: false
-      jobParameters:
-        kind: scenarios
-        projectFile: scenarios_affinitized.proj
-        channels:
-          - main
-          - 9.0
-          - 8.0
-        additionalJobIdentifier: 'Affinity_85'
-        affinity: '85'  # (01010101) Enables alternating process threads to take hyperthreading into account
-        runEnvVars: 
-          - DOTNET_GCgen0size=410000 # ~4MB
-          - DOTNET_GCHeapCount=4
-          - DOTNET_GCTotalPhysicalMemory=400000000 # 16GB
-
-  # Maui Android scenario benchmarks
-  - template: /eng/performance/build_machine_matrix.yml
-    parameters:
-      jobTemplate: /eng/performance/scenarios.yml
-      buildMachines:
-        - win-x64-android-arm64-pixel
-        - win-x64-android-arm64-galaxy
-      isPublic: false
-      jobParameters:
-        kind: maui_scenarios_android
-        projectFile: maui_scenarios_android.proj
-        dotnetVersionsLinks:
-          9.0: ./eng/Version.Details.xml
-        channels:
-          - 8.0
-
-  # Maui iOS Mono scenario benchmarks
-  - template: /eng/performance/build_machine_matrix.yml
-    parameters:
-      jobTemplate: /eng/performance/scenarios.yml
-      buildMachines:
-        - osx-x64-ios-arm64
-      isPublic: false
-      jobParameters:
-        kind: maui_scenarios_ios
-        projectFile: maui_scenarios_ios.proj
-        dotnetVersionsLinks:
-          9.0: ./eng/Version.Details.xml
-        channels:
-          - 8.0
-        runtimeFlavor: mono
-
-  # Maui iOS Native AOT scenario benchmarks
-  - template: /eng/performance/build_machine_matrix.yml
-    parameters:
-      jobTemplate: /eng/performance/scenarios.yml
-      buildMachines:
-        - osx-x64-ios-arm64
-      isPublic: false
-      jobParameters:
-        kind: maui_scenarios_ios
-        projectFile: maui_scenarios_ios.proj
-        dotnetVersionsLinks:
-          9.0: ./eng/Version.Details.xml
-        channels:
-          - 8.0
-        runtimeFlavor: coreclr
-
-  ## Maui scenario benchmarks
-  #- template: /eng/performance/build_machine_matrix.yml
-  #  parameters:
-  #    jobTemplate: /eng/performance/scenarios.yml
-  #    buildMachines:
-  #      - win-x64
-  #      - ubuntu-x64
-  #      - win-arm64
-  #      - ubuntu-arm64-ampere
-  #    isPublic: false
-  #    jobParameters:
-  #      kind: maui_scenarios
-  #      projectFile: maui_scenarios.proj
-  #      channels:
-  #        - main
-  #        - 8.0
-
-  # NativeAOT scenario benchmarks
-  - template: /eng/performance/build_machine_matrix.yml
-    parameters:
-      jobTemplate: /eng/performance/scenarios.yml
-      buildMachines:
-        - win-x64
-        - ubuntu-x64
-        - win-arm64
-      isPublic: false
-      jobParameters:
-        kind: nativeaot_scenarios
-        projectFile: nativeaot_scenarios.proj
-        channels:
-          - main
-          - 9.0
-          - 8.0
-
-################################################
-# Scheduled Private jobs
-################################################
-
-# Scheduled runs will run all of the jobs on the PerfTigers, as well as the Arm64 job
-- ${{ if or(and(and(ne(variables['System.TeamProject'], 'public'), in(variables['Build.Reason'], 'Schedule')), not(contains(variables['Build.QueuedBy'], 'Weekly'))), parameters.runScheduledPrivateJobs) }}:
-
-  # SDK scenario benchmarks
-  - template: /eng/performance/build_machine_matrix.yml
-    parameters:
-      jobTemplate: /eng/performance/scenarios.yml
-      buildMachines:
-        - win-x64
-        - win-x86
-        #- ubuntu-x64-1804 reenable under new machine on new ubuntu once lttng/events are available
-      isPublic: false
-      jobParameters:
-        kind: sdk_scenarios
-        projectFile: sdk_scenarios.proj
-        channels:
-          - main
-          - 9.0
-          - 8.0
-
-  # Blazor 3.2 scenario benchmarks
-  - template: /eng/performance/build_machine_matrix.yml
-    parameters:
-      jobTemplate: /eng/performance/scenarios.yml
-      buildMachines:
-        - win-x64
-      isPublic: false
-      jobParameters:
-        kind: blazor_scenarios
-        projectFile: blazor_scenarios.proj
-        channels:
-          - main
-          - 9.0
-          - 8.0
-
-  # F# benchmarks
-  - ${{ if false }}: # skipping, no useful benchmarks there currently
-    - template: /eng/performance/build_machine_matrix.yml
-      parameters:
-        jobTemplate: /eng/performance/benchmark_jobs.yml
-        buildMachines:
-          - win-x64
-          - ubuntu-x64
-          - win-arm64
-          - ubuntu-arm64-ampere
-        isPublic: false
-        jobParameters:
-          kind: fsharp
-          csproj: src\benchmarks\real-world\FSharp\FSharp.fsproj
-          runCategories: 'fsharp'
-          channels:
-            - main
-            - 9.0
-            - 8.0
-
-  - template: /eng/performance/build_machine_matrix.yml
-    parameters:
-      jobTemplate: /eng/performance/benchmark_jobs.yml
-      buildMachines:
-        - win-x64
-        - ubuntu-x64
-        - win-arm64
-        - ubuntu-arm64-ampere
-      isPublic: false
-      jobParameters:
-        kind: fsharpmicro
-        csproj: src\benchmarks\micro-fsharp\MicrobenchmarksFSharp.fsproj
-        runCategories: 'FSharpMicro'
-        channels:
-          - main
-          - 9.0
-          - 8.0
-
-  # bepuphysics benchmarks
-  - template: /eng/performance/build_machine_matrix.yml
-    parameters:
-      jobTemplate: /eng/performance/benchmark_jobs.yml
-      buildMachines:
-        - win-x64
-        - ubuntu-x64
-        - win-arm64
-        - ubuntu-arm64-ampere
-      isPublic: false
-      jobParameters:
-        kind: bepuphysics
-        csproj: src\benchmarks\real-world\bepuphysics2\DemoBenchmarks.csproj
-        runCategories: 'BepuPhysics'
-        channels:
-          - main
-          - 9.0
-          - 8.0
-
-  # ImageSharp benchmarks
-  - template: /eng/performance/build_machine_matrix.yml
-    parameters:
-      jobTemplate: /eng/performance/benchmark_jobs.yml
-      buildMachines:
-        - win-x64
-        - ubuntu-x64
-        - win-arm64
-        - ubuntu-arm64-ampere
-      isPublic: false
-      jobParameters:
-        kind: imagesharp
-        csproj: src\benchmarks\real-world\ImageSharp\ImageSharp.Benchmarks.csproj
-        runCategories: 'ImageSharp'
-        channels:
-          - main
-          - 9.0
-          - 8.0
-
-  # Akade.IndexedSet benchmarks
-  - template: /eng/performance/build_machine_matrix.yml
-    parameters:
-      jobTemplate: /eng/performance/benchmark_jobs.yml
-      buildMachines:
-        - win-x64
-        - ubuntu-x64
-        - win-arm64
-        - ubuntu-arm64-ampere
-      isPublic: false
-      jobParameters:
-        kind: akadeindexedset
-        csproj: src\benchmarks\real-world\Akade.IndexedSet.Benchmarks\Akade.IndexedSet.Benchmarks.csproj
-        runCategories: 'AkadeIndexedSet'
-        channels:
-          - main
-          - 9.0
-
-  # ML.NET benchmarks
-  - template: /eng/performance/build_machine_matrix.yml
-    parameters:
-      jobTemplate: /eng/performance/benchmark_jobs.yml
-      buildMachines:
-        - win-x64
-        - ubuntu-x64
-        - win-arm64
-        - win-arm64-ampere
-        - ubuntu-arm64-ampere
-      isPublic: false
-      jobParameters:
-        kind: mlnet
-        csproj: src\benchmarks\real-world\Microsoft.ML.Benchmarks\Microsoft.ML.Benchmarks.csproj
-        runCategories: 'mldotnet'
-        channels:
-          - main
-          - 9.0
-          - 8.0
-        affinity: '85' # (01010101) Enables alternating process threads to take hyperthreading into account
-        runEnvVars: 
-          - DOTNET_GCgen0size=410000 # ~4MB
-          - DOTNET_GCHeapCount=4
-          - DOTNET_GCTotalPhysicalMemory=400000000 # 16GB
-
-  # Roslyn benchmarks
-  - template: /eng/performance/build_machine_matrix.yml
-    parameters:
-      jobTemplate: /eng/performance/benchmark_jobs.yml
-      buildMachines:
-        - win-x64
-        - ubuntu-x64
-        - win-arm64
-        - win-arm64-ampere
-        - ubuntu-arm64-ampere
-      isPublic: false
-      jobParameters:
-        kind: roslyn
-        csproj: src\benchmarks\real-world\Roslyn\CompilerBenchmarks.csproj
-        runCategories: 'roslyn'
-        channels: # for Roslyn jobs we want to check .NET Core 3.1 and 5.0 only
-          - main
-          - 9.0
-          - 8.0
-        affinity: '85' # (01010101) Enables alternating process threads to take hyperthreading into account
-        runEnvVars: 
-          - DOTNET_GCgen0size=410000 # ~4MB
-          - DOTNET_GCHeapCount=4
-          - DOTNET_GCTotalPhysicalMemory=400000000 # 16GB
-
-  # ILLink benchmarks
-  # disabled because of: https://github.com/dotnet/performance/issues/3569
-  # - template: /eng/performance/build_machine_matrix.yml
-  #   parameters:
-  #     jobTemplate: /eng/performance/benchmark_jobs.yml
-  #     buildMachines:
-  #       - win-x64
-  #       - ubuntu-x64
-  #       # Illink.Utilities is not supported on ARM: The type initializer for 'ILLinkBenchmarks.Utilities' threw a NotSupportedException (Unsupported architecture). (06/2023)
-  #     isPublic: false
-  #     jobParameters:
-  #       kind: illink
-  #       csproj: src\benchmarks\real-world\ILLink\ILLinkBenchmarks.csproj
-  #       runCategories: 'illink'
-  #       channels: # for Roslyn jobs we want to check .NET Core 3.1 and 5.0 only
-  #         - main
-  #         - 8.0
-
-  # Powershell benchmarks
-  - template: /eng/performance/build_machine_matrix.yml
-    parameters:
-      jobTemplate: /eng/performance/benchmark_jobs.yml
-      buildMachines:
-        - win-x64
-        - ubuntu-x64
-        - win-arm64
-        - ubuntu-arm64
-      isPublic: false
-      jobParameters:
-        kind: powershell
-        csproj: src\benchmarks\real-world\PowerShell.Benchmarks\PowerShell.Benchmarks.csproj
-        runCategories: 'Public Internal'
-        channels:
-          - main
-          - 9.0
-          - 8.0
-
-  # Secret Sync
-  - job: Synchronize
-    pool:
-      name: NetCore1ESPool-Internal-NoMSI
-      demands: ImageOverride -equals 1es-windows-2019
-    steps:
-    - task: UseDotNet@2
-      displayName: Install .NET 6.0 
-      inputs:
-        version: 6.x
-
-    - task: DeleteFiles@1
-      inputs:
-        Contents: global.json
-
-    - script: dotnet tool restore
-
-    - task: AzureCLI@2
-      inputs:
-        azureSubscription: .NET Performance (790c4451-dad9-4fda-af8b-10bd9ca328fa)
-        scriptType: ps
-        scriptLocation: inlineScript
-        inlineScript: |
-          Get-ChildItem .vault-config/*.yaml |% { dotnet secret-manager synchronize $_}
-
-################################################
-# Manually Triggered Job
-################################################
-
-
-- ${{ if and(ne(variables['System.TeamProject'], 'public'), in(variables['Build.Reason'], 'Manual'), not(parameters.runPublicJobs), not(parameters.runScheduledPrivateJobs), not(parameters.runPrivateJobs)) }}:
-  - job: Synchronize
-    pool:
-      name: NetCore1ESPool-Internal-NoMSI
-      demands: ImageOverride -equals 1es-windows-2019
-    steps:
-    - task: UseDotNet@2
-      displayName: Install .NET 6.0 
-      inputs:
-        version: 6.x
-
-    - task: DeleteFiles@1
-      inputs:
-        Contents: global.json
-
-    - script: dotnet tool restore
-
-    - task: AzureCLI@2
-      inputs:
-        azureSubscription: .NET Performance (790c4451-dad9-4fda-af8b-10bd9ca328fa)
-        scriptType: ps
-        scriptLocation: inlineScript
-        inlineScript: |
-          Get-ChildItem .vault-config/*.yaml |% { dotnet secret-manager synchronize $_}
-
-################################################
-# Scheduled Private jobs (Weekly)
-################################################
-
-# Scheduled runs will run all of the jobs on the PerfTigers, as well as the Arm64 job
-- ${{ if and(and(ne(variables['System.TeamProject'], 'public'), in(variables['Build.Reason'], 'Schedule')), contains(variables['Build.QueuedBy'], 'Weekly')) }}:
-  - job: Synchronize
-    pool:
-      name: NetCore1ESPool-Internal-NoMSI
-      demands: ImageOverride -equals 1es-windows-2019
-    steps:
-    - task: UseDotNet@2
-      displayName: Install .NET 6.0 
-      inputs:
-        version: 6.x
-
-    - task: DeleteFiles@1
-      inputs:
-        Contents: global.json
-
-    - script: dotnet tool restore
-
-    - task: AzureCLI@2
-      inputs:
-        azureSubscription: .NET Performance (790c4451-dad9-4fda-af8b-10bd9ca328fa)
-        scriptType: ps
-        scriptLocation: inlineScript
-        inlineScript: |
-          Get-ChildItem .vault-config/*.yaml |% { dotnet secret-manager synchronize $_}
->>>>>>> 84cf5c74
+            Get-ChildItem .vault-config/*.yaml |% { dotnet secret-manager synchronize $_}