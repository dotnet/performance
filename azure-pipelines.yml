resources:
  containers:
    - container: ubuntu_x64_build_container
      image: microsoft/dotnet-buildtools-prereqs:ubuntu-16.04-c103199-20180628134544

# CI Trigger on master branch
trigger:
  branches:
    include:
    - master
  paths:
    exclude: # don't trigger the CI if only a doc file was changed
    - docs/*
    - eng/common/README.md
    - src/benchmarks/micro/Serializers/README.md
    - src/benchmarks/micro/README.md
    - src/benchmarks/real-world/JitBench/README.md
    - src/benchmarks/real-world/Microsoft.ML.Benchmarks/Input/README.md
    - src/tools/ResultsComparer/README.md
    - README.md

# Trigger builds for PR's targeting master
pr:
  branches:
    include:
    - master
  paths:
    exclude: # don't trigger the CI if only a doc file was changed
    - docs/*
    - eng/common/README.md
    - src/benchmarks/micro/Serializers/README.md
    - src/benchmarks/micro/README.md
    - src/benchmarks/real-world/JitBench/README.md
    - src/benchmarks/real-world/Microsoft.ML.Benchmarks/Input/README.md
    - src/tools/ResultsComparer/README.md
    - README.md

schedules:
- cron: "0 */4 * * *"
  displayName: Every 4 hour build
  branches:
    include:
    - master
  always: true

jobs:

######################################################
# Public correctness jobs
######################################################

- ${{ if eq(variables['System.TeamProject'], 'public') }}:
  # Windows x64 scenario benchmarks
  - template: /eng/performance/scenarios.yml
    parameters:
      osName: windows
      osVersion: RS5
      architecture: x64
      pool: Hosted VS2017
      kind: scenarios
      queue: Windows.10.Amd64.ClientRS5.Open
      frameworks: # for public jobs we want to make sure that the PRs don't break any of the supported frameworks
        - netcoreapp5.0
        
  # Windows x64 micro benchmarks
  - template: /eng/performance/benchmark_jobs.yml
    parameters:
      osName: windows
      osVersion: RS5
      kind: micro
      architecture: x64
      pool: Hosted VS2017
      queue: Windows.10.Amd64.ClientRS5.Open
      csproj: src\benchmarks\micro\MicroBenchmarks.csproj
      runCategories: 'coreclr corefx' 
      frameworks: # for public jobs we want to make sure that the PRs don't break any of the supported frameworks
        - netcoreapp5.0
        - netcoreapp3.1
        - netcoreapp3.0
        - netcoreapp2.2
        - netcoreapp2.1

  # Windows x64 net461 micro benchmarks
  - template: /eng/performance/benchmark_jobs.yml
    parameters:
      osName: windows
      osVersion: RS4
      kind: micro_net461
      architecture: x64
      pool: Hosted VS2017
      queue: Windows.10.Amd64.ClientRS4.DevEx.15.8.Open
      csproj: src\benchmarks\micro\MicroBenchmarks.csproj
      runCategories: 'coreclr corefx'
      frameworks: # for public jobs we want to make sure that the PRs don't break any of the supported frameworks
        - net461

  # Windows x86 micro benchmarks
  - template: /eng/performance/benchmark_jobs.yml
    parameters:
      osName: windows
      osVersion: RS5
      kind: micro
      architecture: x86
      pool: Hosted VS2017
      queue: Windows.10.Amd64.ClientRS5.Open
      csproj: src\benchmarks\micro\MicroBenchmarks.csproj
      runCategories: 'coreclr corefx'
      frameworks: # for public jobs we want to make sure that the PRs don't break x86
        - netcoreapp5.0

  # Windows x64 ML.NET benchmarks: fixed ML.NET, rolling .NET Core
  - template: /eng/performance/benchmark_jobs.yml
    parameters:
      osName: windows
      osVersion: RS5
      kind: mlnet
      architecture: x64
      pool: Hosted VS2017
      queue: Windows.10.Amd64.ClientRS5.Open
      csproj: src\benchmarks\real-world\Microsoft.ML.Benchmarks\Microsoft.ML.Benchmarks.csproj
      runCategories: 'mldotnet'
      libraryVersion: 'fixed'
      frameworks: # for fixed ML.NET version we want to check latest .NET Core bits (to detect regressions in .NET Core)
        - netcoreapp5.0
<<<<<<< HEAD

  # Windows x64 ML.NET benchmarks: rolling ML.NET, fixed .NET Core
  - template: /eng/performance/benchmark_jobs.yml
    parameters:
      osName: windows
      osVersion: RS5
      kind: mlnet
      architecture: x64
      pool: Hosted VS2017
      queue: Windows.10.Amd64.ClientRS5.Open
      csproj: src\benchmarks\real-world\Microsoft.ML.Benchmarks\Microsoft.ML.Benchmarks.csproj
      runCategories: 'mldotnet'
      libraryVersion: 'rolling'
      frameworks: # for rolling ML.NET version we want to use stable .NET Core release (to detect regressions in ML.NET)
        - netcoreapp3.0
=======
        - netcoreapp3.1
>>>>>>> 31a7dcdc

  # Windows x64 Roslyn benchmarks
  - template: /eng/performance/benchmark_jobs.yml
    parameters:
      osName: windows
      osVersion: RS5
      kind: roslyn
      architecture: x64
      pool: Hosted VS2017
      queue: Windows.10.Amd64.ClientRS5.Open
      csproj: src\benchmarks\real-world\Roslyn\CompilerBenchmarks.csproj
      runCategories: 'roslyn'
      frameworks: # for Roslyn jobs we want to check .NET Core 3.0 and 5.0 only
        - netcoreapp5.0
        - netcoreapp3.1
        
  # Ubuntu 1804 x64 micro benchmarks
  - template: /eng/performance/benchmark_jobs.yml
    parameters:
      osName: ubuntu
      osVersion: 1804
      kind: micro
      architecture: x64
      pool: Hosted Ubuntu 1604
      queue: Ubuntu.1804.Amd64.Open
      container: ubuntu_x64_build_container
      csproj: src/benchmarks/micro/MicroBenchmarks.csproj
      runCategories: 'coreclr corefx'
      frameworks: # for public jobs we want to make sure that the PRs don't break any of the supported frameworks
        - netcoreapp5.0
        - netcoreapp3.1
        - netcoreapp3.0
        - netcoreapp2.2
        - netcoreapp2.1

  # Ubuntu 1804 x64 ML.NET benchmarks: fixed ML.NET, rolling .NET Core
  - template: /eng/performance/benchmark_jobs.yml
    parameters:
      osName: ubuntu
      osVersion: 1804
      kind: mlnet
      architecture: x64
      pool: Hosted Ubuntu 1604
      queue: Ubuntu.1804.Amd64.Open
      container: ubuntu_x64_build_container
      runCategories: 'mldotnet'
      csproj: src/benchmarks/real-world/Microsoft.ML.Benchmarks/Microsoft.ML.Benchmarks.csproj
      libraryVersion: 'fixed'
      frameworks: # for fixed ML.NET version we want to check latest .NET Core bits (to detect regressions in .NET Core)
        - netcoreapp5.0
<<<<<<< HEAD

  # Ubuntu 1804 x64 ML.NET benchmarks: rolling ML.NET, fixed .NET Core
  - template: /eng/performance/benchmark_jobs.yml
    parameters:
      osName: ubuntu
      osVersion: 1804
      kind: mlnet
      architecture: x64
      pool: Hosted Ubuntu 1604
      queue: Ubuntu.1804.Amd64.Open
      container: ubuntu_x64_build_container
      runCategories: 'mldotnet'
      csproj: src/benchmarks/real-world/Microsoft.ML.Benchmarks/Microsoft.ML.Benchmarks.csproj
      libraryVersion: 'rolling'
      frameworks: # for rolling ML.NET version we want to use stable .NET Core release (to detect regressions in ML.NET)
        - netcoreapp3.0
=======
        - netcoreapp3.1
>>>>>>> 31a7dcdc

  # Ubuntu 1804 x64 Roslyn benchmarks
  - template: /eng/performance/benchmark_jobs.yml
    parameters:
      osName: ubuntu
      osVersion: 1804
      kind: roslyn
      architecture: x64
      pool: Hosted Ubuntu 1604
      queue: Ubuntu.1804.Amd64.Open
      container: ubuntu_x64_build_container
      runCategories: 'roslyn'
      csproj: src/benchmarks/real-world/Roslyn/CompilerBenchmarks.csproj
      frameworks: # for Roslyn jobs we want to check .NET Core 3.0 and 5.0 only
        - netcoreapp5.0
        - netcoreapp3.1

###########################################
# Private Jobs
###########################################

- ${{ if and(ne(variables['System.TeamProject'], 'public'), notin(variables['Build.Reason'], 'PullRequest')) }}:

  # Windows x64 scenario benchmarks
  - template: /eng/performance/scenarios.yml
    parameters:
      osName: windows
      osVersion: 19H1
      architecture: x64
      pool: Hosted VS2017
      kind: scenarios
      queue: Windows.10.Amd64.19H1.Tiger.Perf
      frameworks: # for public jobs we want to make sure that the PRs don't break any of the supported frameworks
        - netcoreapp5.0

  # Windows x64 micro benchmarks
  - template: /eng/performance/benchmark_jobs.yml
    parameters:
      osName: windows
      osVersion: 19H1
      kind: micro
      architecture: x64
      pool: Hosted VS2017
      queue: Windows.10.Amd64.19H1.Tiger.Perf # using a dedicated private Helix queue (perftigers)
      csproj: src\benchmarks\micro\MicroBenchmarks.csproj
      runCategories: 'coreclr corefx'
      frameworks: # for private jobs we want to benchmark .NET Core 3.0 and 5.0 only
        - netcoreapp5.0
        - netcoreapp3.1
      
  # Windows x86 micro benchmarks
  - template: /eng/performance/benchmark_jobs.yml
    parameters:
      osName: windows
      osVersion: 19H1
      kind: micro
      architecture: x86
      pool: Hosted VS2017
      queue: Windows.10.Amd64.19H1.Tiger.Perf # using a dedicated private Helix queue (perftigers)
      csproj: src\benchmarks\micro\MicroBenchmarks.csproj
      runCategories: 'coreclr corefx'
      frameworks: # for private jobs we want to benchmark .NET Core 3.0 and 5.0 only
        - netcoreapp5.0
        - netcoreapp3.1

  # Windows x64 ML.NET benchmarks
  - template: /eng/performance/benchmark_jobs.yml
    parameters:
      osName: windows
      osVersion: 19H1
      kind: mlnet
      architecture: x64
      pool: Hosted VS2017
      queue: Windows.10.Amd64.19H1.Tiger.Perf # using a dedicated private Helix queue (perftigers)
      csproj: src\benchmarks\real-world\Microsoft.ML.Benchmarks\Microsoft.ML.Benchmarks.csproj
      runCategories: 'mldotnet'
      frameworks: # for private jobs we want to benchmark .NET Core 3.0 and 5.0 only
        - netcoreapp5.0
        - netcoreapp3.1

  # Windows x64 Roslyn benchmarks
  - template: /eng/performance/benchmark_jobs.yml
    parameters:
      osName: windows
      osVersion: 19H1
      kind: roslyn
      architecture: x64
      pool: Hosted VS2017
      queue: Windows.10.Amd64.19H1.Tiger.Perf # using a dedicated private Helix queue (perfsnakes)
      csproj: src\benchmarks\real-world\Roslyn\CompilerBenchmarks.csproj
      runCategories: 'roslyn'
      frameworks: # for private jobs we want to benchmark .NET Core 3.0 and 5.0 only
        - netcoreapp5.0
        - netcoreapp3.1

  # Ubuntu 1804 x64 micro benchmarks
  - template: /eng/performance/benchmark_jobs.yml
    parameters:
      osName: ubuntu
      osVersion: 1804
      kind: micro
      architecture: x64
      pool: Hosted Ubuntu 1604
      queue: Ubuntu.1804.Amd64.Tiger.Perf # using a dedicated private Helix queue (perftigers)
      container: ubuntu_x64_build_container
      csproj: src/benchmarks/micro/MicroBenchmarks.csproj
      runCategories: 'coreclr corefx'
      frameworks: # for private jobs we want to benchmark .NET Core 3.0 and 5.0 only
        - netcoreapp5.0
        - netcoreapp3.1

  # Ubuntu 1804 x64 ML.NET benchmarks
  - template: /eng/performance/benchmark_jobs.yml
    parameters:
      osName: ubuntu
      osVersion: 1804
      kind: mlnet
      architecture: x64
      pool: Hosted Ubuntu 1604
      queue: Ubuntu.1804.Amd64.Tiger.Perf # using a dedicated private Helix queue (perftigers)
      container: ubuntu_x64_build_container
      csproj: src/benchmarks/real-world/Microsoft.ML.Benchmarks/Microsoft.ML.Benchmarks.csproj
      runCategories: 'mldotnet'
      frameworks: # for private jobs we want to benchmark .NET Core 3.0 and 5.0 only
        - netcoreapp5.0
        - netcoreapp3.1
  
  # Ubuntu 1804 x64 Roslyn benchmarks
  - template: /eng/performance/benchmark_jobs.yml
    parameters:
      osName: ubuntu
      osVersion: 1804
      kind: roslyn
      architecture: x64
      pool: Hosted Ubuntu 1604
      queue: Ubuntu.1804.Amd64.Tiger.Perf # using a dedicated private Helix queue (perftigers)
      container: ubuntu_x64_build_container
      csproj: src/benchmarks/real-world/Roslyn/CompilerBenchmarks.csproj
      runCategories: 'roslyn'
      frameworks: # for private jobs we want to benchmark .NET Core 3.0 and 5.0 only
        - netcoreapp5.0
        - netcoreapp3.1

################################################
# Scheduled Private jobs
################################################

# Scheduled runs will run all of the jobs on the PerfTigers, as well as jobs on the PerfSnakes and the Arm64 job
- ${{ if and(ne(variables['System.TeamProject'], 'public'), in(variables['Build.Reason'], 'Schedule')) }}:
  # Windows x64 micro benchmarks
  - template: /eng/performance/benchmark_jobs.yml
    parameters:
      osName: windows
      osVersion: RS1
      kind: micro
      architecture: x64
      pool: Hosted VS2017
      queue: Windows.10.Amd64.ClientRS1.Perf # using a dedicated private Helix queue (perfsnakes)
      csproj: src\benchmarks\micro\MicroBenchmarks.csproj
      runCategories: 'coreclr corefx'
      frameworks: # for private jobs we want to benchmark .NET Core 5.0 and 3.1
        - netcoreapp5.0
        - netcoreapp3.1
      
  # Windows x86 micro benchmarks
  - template: /eng/performance/benchmark_jobs.yml
    parameters:
      osName: windows
      osVersion: RS1
      kind: micro
      architecture: x86
      pool: Hosted VS2017
      queue: Windows.10.Amd64.ClientRS1.Perf # using a dedicated private Helix queue (perfsnakes)
      csproj: src\benchmarks\micro\MicroBenchmarks.csproj
      runCategories: 'coreclr corefx'
      frameworks: # for private jobs we want to benchmark .NET Core 5.0 and 3.1
        - netcoreapp5.0
        - netcoreapp3.1

  # Windows x64 ML.NET benchmarks
  - template: /eng/performance/benchmark_jobs.yml
    parameters:
      osName: windows
      osVersion: RS1
      kind: mlnet
      architecture: x64
      pool: Hosted VS2017
      queue: Windows.10.Amd64.ClientRS1.Perf # using a dedicated private Helix queue (perfsnakes)
      csproj: src\benchmarks\real-world\Microsoft.ML.Benchmarks\Microsoft.ML.Benchmarks.csproj
      runCategories: 'mldotnet'
      frameworks: # for private jobs we want to benchmark .NET Core 5.0 and 3.1
        - netcoreapp5.0
        - netcoreapp3.1

  # Windows x64 Roslyn benchmarks
  - template: /eng/performance/benchmark_jobs.yml
    parameters:
      osName: windows
      osVersion: RS1
      kind: roslyn
      architecture: x64
      pool: Hosted VS2017
      queue: Windows.10.Amd64.ClientRS1.Perf # using a dedicated private Helix queue (perfsnakes)
      csproj: src\benchmarks\real-world\Roslyn\CompilerBenchmarks.csproj
      runCategories: 'roslyn'
      frameworks: # for private jobs we want to benchmark .NET Core 5.0 and 3.1
        - netcoreapp5.0
        - netcoreapp3.1

  # Ubuntu 1604 x64 micro benchmarks
  - template: /eng/performance/benchmark_jobs.yml
    parameters:
      osName: ubuntu
      osVersion: 1604
      kind: micro
      architecture: x64
      pool: Hosted Ubuntu 1604
      queue: Ubuntu.1604.Amd64.Perf # using a dedicated private Helix queue (perfsnakes)
      container: ubuntu_x64_build_container
      csproj: src/benchmarks/micro/MicroBenchmarks.csproj
      runCategories: 'coreclr corefx'
      frameworks: # for private jobs we want to benchmark .NET Core 5.0 and 3.1
        - netcoreapp5.0
        - netcoreapp3.1

  # Ubuntu 1604 x64 ML.NET benchmarks
  - template: /eng/performance/benchmark_jobs.yml
    parameters:
      osName: ubuntu
      osVersion: 1604
      kind: mlnet
      architecture: x64
      pool: Hosted Ubuntu 1604
      queue: Ubuntu.1604.Amd64.Perf # using a dedicated private Helix queue (perfsnakes)
      container: ubuntu_x64_build_container
      csproj: src/benchmarks/real-world/Microsoft.ML.Benchmarks/Microsoft.ML.Benchmarks.csproj
      runCategories: 'mldotnet'
      frameworks: # for private jobs we want to benchmark .NET Core 5.0 and 3.1
        - netcoreapp5.0
        - netcoreapp3.1
  
  # Ubuntu 1604 x64 Roslyn benchmarks
  - template: /eng/performance/benchmark_jobs.yml
    parameters:
      osName: ubuntu
      osVersion: 1604
      kind: roslyn
      architecture: x64
      pool: Hosted Ubuntu 1604
      queue: Ubuntu.1604.Amd64.Perf # using a dedicated private Helix queue (perfsnakes)
      container: ubuntu_x64_build_container
      csproj: src/benchmarks/real-world/Roslyn/CompilerBenchmarks.csproj
      runCategories: 'roslyn'
      frameworks: # for private jobs we want to benchmark .NET Core 5.0 and 3.1
        - netcoreapp5.0
        - netcoreapp3.1

  # Ubuntu 1804 ARM64 micro benchmarks
  - template: /eng/performance/benchmark_jobs.yml
    parameters:
      osName: ubuntu
      osVersion: 1804
      kind: micro
      architecture: arm64
      pool: Hosted Ubuntu 1604
      queue: Ubuntu.1804.Arm64.Perf
      container: ubuntu_x64_build_container
      csproj: src/benchmarks/micro/MicroBenchmarks.csproj
      runCategories: 'coreclr corefx'
      frameworks: # for private jobs we want to benchmark .NET Core 5.0 and 3.1
        - netcoreapp5.0
        - netcoreapp3.1<|MERGE_RESOLUTION|>--- conflicted
+++ resolved
@@ -122,7 +122,6 @@
       libraryVersion: 'fixed'
       frameworks: # for fixed ML.NET version we want to check latest .NET Core bits (to detect regressions in .NET Core)
         - netcoreapp5.0
-<<<<<<< HEAD
 
   # Windows x64 ML.NET benchmarks: rolling ML.NET, fixed .NET Core
   - template: /eng/performance/benchmark_jobs.yml
@@ -138,9 +137,6 @@
       libraryVersion: 'rolling'
       frameworks: # for rolling ML.NET version we want to use stable .NET Core release (to detect regressions in ML.NET)
         - netcoreapp3.0
-=======
-        - netcoreapp3.1
->>>>>>> 31a7dcdc
 
   # Windows x64 Roslyn benchmarks
   - template: /eng/performance/benchmark_jobs.yml
@@ -191,7 +187,6 @@
       libraryVersion: 'fixed'
       frameworks: # for fixed ML.NET version we want to check latest .NET Core bits (to detect regressions in .NET Core)
         - netcoreapp5.0
-<<<<<<< HEAD
 
   # Ubuntu 1804 x64 ML.NET benchmarks: rolling ML.NET, fixed .NET Core
   - template: /eng/performance/benchmark_jobs.yml
@@ -207,10 +202,6 @@
       csproj: src/benchmarks/real-world/Microsoft.ML.Benchmarks/Microsoft.ML.Benchmarks.csproj
       libraryVersion: 'rolling'
       frameworks: # for rolling ML.NET version we want to use stable .NET Core release (to detect regressions in ML.NET)
-        - netcoreapp3.0
-=======
-        - netcoreapp3.1
->>>>>>> 31a7dcdc
 
   # Ubuntu 1804 x64 Roslyn benchmarks
   - template: /eng/performance/benchmark_jobs.yml
