--- conflicted
+++ resolved
@@ -264,23 +264,14 @@
                 ]
                 reporterpath = os.path.join(helixpayload(), 'FailureReporter')
                 if not os.path.exists(reporterpath):
-<<<<<<< HEAD
-                    getLogger().error("Can't find FailureReporter path: " + reporterpath )
-=======
                     getLogger().error("can't find file {0}.format(reporterpath)")
->>>>>>> d9395740
                 else:
                     getLogger().info("Generating failure results at " + globpath)
                     RunCommand(cmdline, verbose=True).run(reporterpath)
             else:
                 args.upload_to_perflab_container = False
             # rethrow the caught CalledProcessError exception so that the exception being bubbled up correctly.
-<<<<<<< HEAD
-            # temporarily comment out raise so that the copyjob function can be called for testing purpose.
-            # raise 
-=======
             raise
->>>>>>> d9395740
 
         dotnet.shutdown_server(verbose)
 
