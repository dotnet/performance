// Licensed to the .NET Foundation under one or more agreements.
// The .NET Foundation licenses this file to you under the MIT license.
// See the LICENSE file in the project root for more information.

using System;  
using System.IO;
using System.IO.Pipes;
using System.Net.Sockets;
using System.Security.Authentication;
using System.Security.Cryptography.X509Certificates;
using System.Threading;
using System.Threading.Tasks;
using BenchmarkDotNet.Attributes;
using BenchmarkDotNet.Extensions;
using MicroBenchmarks;

namespace System.Net.Security.Tests
{
    [BenchmarkCategory(Categories.Libraries, Categories.NoWASM)]
    public partial class SslStreamTests
    {
        private readonly Barrier _twoParticipantBarrier = new Barrier(2);
        private static readonly X509Certificate2 _cert = Test.Common.Configuration.Certificates.GetServerCertificate();
        private static readonly X509Certificate2 _ec256Cert = Test.Common.Configuration.Certificates.GetEC256Certificate();
        private static readonly X509Certificate2 _ec512Cert = Test.Common.Configuration.Certificates.GetEC512Certificate();
        private static readonly X509Certificate2 _rsa1024Cert = Test.Common.Configuration.Certificates.GetRSA1024Certificate();
        private static readonly X509Certificate2 _rsa2048Cert = Test.Common.Configuration.Certificates.GetRSA2048Certificate();
        private static readonly X509Certificate2 _rsa4096Cert = Test.Common.Configuration.Certificates.GetRSA4096Certificate();

        private readonly byte[] _clientBuffer = new byte[1], _serverBuffer = new byte[1];
        private readonly byte[] _largeClientBuffer = new byte[4096], _largeServerBuffer = new byte[4096];

        private SslStream _sslClient, _sslServer;       // used for read/write tests
        private NetworkStream _clientIPv4, _serverIPv4; // used for handshake tests
        private NetworkStream _clientIPv6, _serverIPv6; // used for handshake tests
        private PipeStream _clientPipe, _serverPipe;    // used for handshake tests

        [GlobalSetup]
        public void Setup()
        {
            string pipeName = "SetupTlsHandshakePipe";
            using (var listener = new Socket(AddressFamily.InterNetwork, SocketType.Stream, ProtocolType.Tcp))
            {
                listener.Bind(new IPEndPoint(IPAddress.Loopback, 0));
                listener.Listen(1);

                // Create an SslStream pair
                var client = new Socket(AddressFamily.InterNetwork, SocketType.Stream, ProtocolType.Tcp);
                client.Connect(listener.LocalEndPoint);
                Socket server = listener.Accept();

                _sslClient = new SslStream(new NetworkStream(client, ownsSocket: true), leaveInnerStreamOpen: false, delegate { return true; });
                _sslServer = new SslStream(new NetworkStream(server, ownsSocket: true), leaveInnerStreamOpen: false, delegate { return true; });
                Task.WaitAll(
                    _sslClient.AuthenticateAsClientAsync("localhost", null, SslProtocols.None, checkCertificateRevocation: false),
                    _sslServer.AuthenticateAsServerAsync(_cert, clientCertificateRequired: false, SslProtocols.None, checkCertificateRevocation: false));

                // Create a IPv4 pair
                client = new Socket(AddressFamily.InterNetwork, SocketType.Stream, ProtocolType.Tcp);
                client.Connect(listener.LocalEndPoint);
                server = listener.Accept();
                _clientIPv4 = new NetworkStream(client, ownsSocket: true);
                _serverIPv4 = new NetworkStream(server, ownsSocket: true);
            }

            // Create IPv6 TCP pair.
            using (var listener = new Socket(AddressFamily.InterNetworkV6, SocketType.Stream, ProtocolType.Tcp))
            {
                listener.Bind(new IPEndPoint(IPAddress.IPv6Loopback, 0));
                listener.Listen(1);

                var client = new Socket(AddressFamily.InterNetworkV6, SocketType.Stream, ProtocolType.Tcp);
                client.Connect(listener.LocalEndPoint);
                Socket server = listener.Accept();

                _clientIPv6 = new NetworkStream(client, ownsSocket: true);
                _serverIPv6 = new NetworkStream(server, ownsSocket: true);
            }

            // Create PIPE Pair.
            var pipeServer = new NamedPipeServerStream(pipeName, PipeDirection.InOut, 1, PipeTransmissionMode.Byte, PipeOptions.Asynchronous | PipeOptions.WriteThrough);
            var pipeClient = new NamedPipeClientStream(".", pipeName, PipeDirection.InOut, PipeOptions.Asynchronous | PipeOptions.WriteThrough);
            Task.WaitAll(pipeServer.WaitForConnectionAsync(), pipeClient.ConnectAsync());
            _serverPipe = pipeServer;
            _clientPipe = pipeClient;
        }

        [GlobalCleanup]
        public void Cleanup()
        {
            _sslClient.Dispose();
            _sslServer.Dispose();
            _clientIPv4.Dispose();
            _serverIPv4.Dispose();
            _clientIPv6.Dispose();
            _serverIPv6.Dispose();
            _clientPipe.Dispose();
            _serverPipe.Dispose();
        }

#if false // pending fix in https://github.com/dotnet/performance/issues/1732
        [Benchmark]
        public Task DefaultHandshakeIPv4Async() => DefaultHandshake(_clientIPv4, _serverIPv4);

        [Benchmark]
        public Task DefaultHandshakeIPv6Async() => DefaultHandshake(_clientIPv6, _serverIPv6);

        [Benchmark]
        [AllowedOperatingSystems("Not supported on Windows at the moment.", OS.Linux)]
        public Task DefaultHandshakePipeAsync() => DefaultHandshake(_clientPipe, _serverPipe);

        private async Task DefaultHandshake(Stream client, Stream server)
        {
            SslClientAuthenticationOptions clientOptions = new SslClientAuthenticationOptions
            {
                AllowRenegotiation = false,
                EnabledSslProtocols = SslProtocols.None,
                CertificateRevocationCheckMode = X509RevocationMode.NoCheck,
                TargetHost = "loopback",
            };

            SslServerAuthenticationOptions serverOptions = new SslServerAuthenticationOptions
            {
                AllowRenegotiation = false,
                EnabledSslProtocols = SslProtocols.None,
                CertificateRevocationCheckMode = X509RevocationMode.NoCheck,
                ServerCertificate = _cert
            };

            using (var sslClient = new SslStream(client, leaveInnerStreamOpen: true, delegate { return true; }))
            using (var sslServer = new SslStream(server, leaveInnerStreamOpen: true, delegate { return true; }))
            using (CancellationTokenSource cts = new CancellationTokenSource())
            {
                cts.CancelAfter(TimeSpan.FromSeconds(10));
                await Task.WhenAll(
                    sslClient.AuthenticateAsClientAsync(clientOptions, cts.Token),
                    sslServer.AuthenticateAsServerAsync(serverOptions, cts.Token));
                if ((int)sslClient.SslProtocol > (int)SslProtocols.Tls12)
                {
                    // In Tls1.3 part of handshake happens with data exchange.
                    await sslClient.WriteAsync(_clientBuffer, cts.Token);
                    await sslServer.ReadAsync(_serverBuffer, cts.Token);
                    await sslServer.WriteAsync(_serverBuffer, cts.Token);
                    await sslClient.ReadAsync(_clientBuffer, cts.Token);
                }
            }
        }
#endif

<<<<<<< HEAD
        private static async Task HandshakeAsync(X509Certificate certificate, SslProtocols sslProtocol)
=======
        [Benchmark]
        public Task TLS12HandshakeECDSA256CertAsync() => HandshakeAsync(_ec256Cert, SslProtocols.Tls12);

        [Benchmark]
        [AllowedOperatingSystems("Not supported on Windows at the moment.", BenchmarkDotNet.Extensions.OS.Linux)]
        public Task TLS12HandshakeECDSA512CertAsync() => HandshakeAsync(_ec512Cert, SslProtocols.Tls12);

        [Benchmark]
        public Task TLS12HandshakeRSA1024CertAsync() => HandshakeAsync(_rsa1024Cert, SslProtocols.Tls12);

        [Benchmark]
        public Task TLS12HandshakeRSA2048CertAsync() => HandshakeAsync(_rsa2048Cert, SslProtocols.Tls12);

        [Benchmark]
        public Task TLS12HandshakeRSA4096CertAsync() => HandshakeAsync(_rsa4096Cert, SslProtocols.Tls12);

        private async Task HandshakeAsync(X509Certificate certificate, SslProtocols sslProtocol)
>>>>>>> a75ecc0e
        {
            RemoteCertificateValidationCallback clientRemoteCallback = new RemoteCertificateValidationCallback(delegate { return true; });
            (Stream clientStream, Stream serverStream) = ConnectedStreams.CreateBidirectional(initialBufferSize: 4096, maxBufferSize: int.MaxValue);
            SslClientAuthenticationOptions clientOptions = new SslClientAuthenticationOptions
            {
                AllowRenegotiation = false,
                EnabledSslProtocols = sslProtocol,
                CertificateRevocationCheckMode = X509RevocationMode.NoCheck,
                TargetHost = Guid.NewGuid().ToString(),
                RemoteCertificateValidationCallback = clientRemoteCallback
            };

            SslServerAuthenticationOptions serverOptions = new SslServerAuthenticationOptions
            {
                AllowRenegotiation = false,
                EnabledSslProtocols = sslProtocol,
                CertificateRevocationCheckMode = X509RevocationMode.NoCheck,
                ServerCertificate = certificate
            };

            using (var sslClient = new SslStream(clientStream))
            using (var sslServer = new SslStream(serverStream))
            using (CancellationTokenSource cts = new CancellationTokenSource())
            {
                cts.CancelAfter(TimeSpan.FromSeconds(10));
                await Task.WhenAll(
                        sslClient.AuthenticateAsClientAsync(clientOptions, cts.Token),
                        sslServer.AuthenticateAsServerAsync(serverOptions, cts.Token));

                byte[] clientBuffer = new byte[1], serverBuffer = new byte[1];

                await sslClient.WriteAsync(clientBuffer, cts.Token);
                await sslServer.ReadAsync(serverBuffer, cts.Token);
                await sslServer.WriteAsync(serverBuffer, cts.Token);
                await sslClient.ReadAsync(clientBuffer, cts.Token);
            }
        }

        private const int ReadWriteIterations = 50_000;

        [Benchmark(OperationsPerInvoke = ReadWriteIterations)]
        public async Task WriteReadAsync()
        {
            Memory<byte> clientBuffer = _clientBuffer;
            Memory<byte> serverBuffer = _serverBuffer;
            for (int i = 0; i < ReadWriteIterations; i++)
            {
                await _sslClient.WriteAsync(clientBuffer, default);
                await _sslServer.ReadAsync(serverBuffer, default);
            }
        }

        [Benchmark(OperationsPerInvoke = ReadWriteIterations)]
        public async Task ReadWriteAsync()
        {
            Memory<byte> clientBuffer = _clientBuffer;
            Memory<byte> serverBuffer = _serverBuffer;
            for (int i = 0; i < ReadWriteIterations; i++)
            {
                ValueTask<int> read = _sslServer.ReadAsync(serverBuffer, default);
                await _sslClient.WriteAsync(clientBuffer, default);
                await read;
            }
        }

        private const int ConcurrentReadWriteIterations = 50_000;

        [Benchmark(OperationsPerInvoke = ConcurrentReadWriteIterations)]
        public async Task ConcurrentReadWrite()
        {
            Memory<byte> buffer1 = _clientBuffer;
            Memory<byte> buffer2 = _serverBuffer;

            Task other = Task.Run(async delegate
            {
                _twoParticipantBarrier.SignalAndWait();
                for (int i = 0; i < ConcurrentReadWriteIterations; i++)
                {
                    await _sslServer.WriteAsync(buffer1, default);
                    await _sslClient.ReadAsync(buffer1, default);
                }
            });

            _twoParticipantBarrier.SignalAndWait();
            for (int i = 0; i < ConcurrentReadWriteIterations; i++)
            {
                await _sslClient.WriteAsync(buffer2, default);
                await _sslServer.ReadAsync(buffer2, default);
            }

            await other;
        }

        private const int ConcurrentReadWriteLargeBufferIterations = 10_000;

        [Benchmark(OperationsPerInvoke = ConcurrentReadWriteLargeBufferIterations)]
        public async Task ConcurrentReadWriteLargeBuffer()
        {
            Memory<byte> buffer1 = _largeClientBuffer;
            Memory<byte> buffer2 = _largeServerBuffer;

            Task other = Task.Run(async delegate
            {
                _twoParticipantBarrier.SignalAndWait();
                for (int i = 0; i < ConcurrentReadWriteLargeBufferIterations; i++)
                {
                    await _sslServer.WriteAsync(buffer1, default);

                    int totalRead = 0;
                    Memory<byte> buff = buffer1;
                    while (totalRead < buffer1.Length)
                    {
                        int bytesRead = await _sslClient.ReadAsync(buff, default);
                        totalRead += bytesRead;
                        buff = buff.Slice(bytesRead);
                    }
                }
            });

            _twoParticipantBarrier.SignalAndWait();
            for (int i = 0; i < ConcurrentReadWriteLargeBufferIterations; i++)
            {
                await _sslClient.WriteAsync(buffer2, default);

                int totalRead = 0;
                Memory<byte> buff = buffer2;
                while (totalRead < buffer2.Length)
                {
                    int bytesRead = await _sslServer.ReadAsync(buff, default);
                    totalRead += bytesRead;
                    buff = buff.Slice(bytesRead);
                }
            }

            await other;
        }
    }
}<|MERGE_RESOLUTION|>--- conflicted
+++ resolved
@@ -98,7 +98,6 @@
             _serverPipe.Dispose();
         }
 
-#if false // pending fix in https://github.com/dotnet/performance/issues/1732
         [Benchmark]
         public Task DefaultHandshakeIPv4Async() => DefaultHandshake(_clientIPv4, _serverIPv4);
 
@@ -106,7 +105,7 @@
         public Task DefaultHandshakeIPv6Async() => DefaultHandshake(_clientIPv6, _serverIPv6);
 
         [Benchmark]
-        [AllowedOperatingSystems("Not supported on Windows at the moment.", OS.Linux)]
+        [AllowedOperatingSystems("Not supported on Windows at the moment.", BenchmarkDotNet.Extensions.OS.Linux)]
         public Task DefaultHandshakePipeAsync() => DefaultHandshake(_clientPipe, _serverPipe);
 
         private async Task DefaultHandshake(Stream client, Stream server)
@@ -145,29 +144,8 @@
                 }
             }
         }
-#endif
-
-<<<<<<< HEAD
+
         private static async Task HandshakeAsync(X509Certificate certificate, SslProtocols sslProtocol)
-=======
-        [Benchmark]
-        public Task TLS12HandshakeECDSA256CertAsync() => HandshakeAsync(_ec256Cert, SslProtocols.Tls12);
-
-        [Benchmark]
-        [AllowedOperatingSystems("Not supported on Windows at the moment.", BenchmarkDotNet.Extensions.OS.Linux)]
-        public Task TLS12HandshakeECDSA512CertAsync() => HandshakeAsync(_ec512Cert, SslProtocols.Tls12);
-
-        [Benchmark]
-        public Task TLS12HandshakeRSA1024CertAsync() => HandshakeAsync(_rsa1024Cert, SslProtocols.Tls12);
-
-        [Benchmark]
-        public Task TLS12HandshakeRSA2048CertAsync() => HandshakeAsync(_rsa2048Cert, SslProtocols.Tls12);
-
-        [Benchmark]
-        public Task TLS12HandshakeRSA4096CertAsync() => HandshakeAsync(_rsa4096Cert, SslProtocols.Tls12);
-
-        private async Task HandshakeAsync(X509Certificate certificate, SslProtocols sslProtocol)
->>>>>>> a75ecc0e
         {
             RemoteCertificateValidationCallback clientRemoteCallback = new RemoteCertificateValidationCallback(delegate { return true; });
             (Stream clientStream, Stream serverStream) = ConnectedStreams.CreateBidirectional(initialBufferSize: 4096, maxBufferSize: int.MaxValue);
