--- conflicted
+++ resolved
@@ -29,7 +29,7 @@
             nameof(FrozenSet)})]
         public void SetupCollection() => _collection = ValuesGenerator.ArrayOfUniqueValues<T>(Size);
 
-        [GlobalSetup(Targets = new[] { nameof(Dictionary), nameof(SortedList), nameof(SortedDictionary), nameof(ConcurrentDictionary), nameof(ImmutableDictionary), nameof(ImmutableSortedDictionary), nameof(FrozenDictionary), nameof(FrozenDictionaryOptimized) })]
+        [GlobalSetup(Targets = new[] { nameof(Dictionary), nameof(SortedList), nameof(SortedDictionary), nameof(ConcurrentDictionary), nameof(ImmutableDictionary), nameof(ImmutableSortedDictionary), nameof(FrozenDictionaryOptimized) })]
         public void SetupDictionary() => _dictionary = ValuesGenerator.Dictionary<T, T>(Size);
 
         [GlobalSetup(Targets = new[] { nameof(SortedDictionaryDeepCopy) })]
@@ -106,10 +106,6 @@
             => _dictionary.ToFrozenDictionary();
 
         [Benchmark]
-<<<<<<< HEAD
         public FrozenSet<T> FrozenSet() => _collection.ToFrozenSet();
-=======
-        public FrozenDictionary<T, T> FrozenDictionaryOptimized() => _dictionary.ToFrozenDictionary();
->>>>>>> dd14c7d4
     }
 }