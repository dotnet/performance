--- conflicted
+++ resolved
@@ -150,17 +150,10 @@
             raise Exception("Test status file exists but does not specify process_id")
         process_predicate = process_predicate_from_id(ts.process_id)
     else:
-<<<<<<< HEAD
-#        assert (
-#            test_status is None
-#        ), "'--process' is unnecessary as the test result specifies the PID"
-        process_predicate = process_predicate_from_parts(process)
-=======
         assert (
             test_status.is_err()
         ), "'--process' is unnecessary as the test result specifies the PID"
         process_predicate = process_predicate_from_parts(test_result.process)
->>>>>>> d3911cbf
     process_names, proc = get_process_names_and_process_info(
         clr,
         non_null(test_result.trace_path),
