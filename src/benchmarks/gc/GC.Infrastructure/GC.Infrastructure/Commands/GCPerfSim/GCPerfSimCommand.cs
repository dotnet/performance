--- conflicted
+++ resolved
@@ -179,7 +179,6 @@
                         string? output = null;
                         string? error = null;
 
-<<<<<<< HEAD
                         string key = $"{runInfo.RunDetails.Key}.{runInfo.CorerunDetails.Key}.{iterationIdx}";
                         string traceName = $"{runInfo.RunDetails.Key}.{runInfo.CorerunDetails.Key}.{iterationIdx}";
 
@@ -195,9 +194,6 @@
                             }
                         }
                         else
-=======
-                        using (TraceCollector traceCollector = new TraceCollector(key, collectType, outputPath))
->>>>>>> 81ac4c95
                         {
                             gcperfsimProcess.Start();
                             using (TraceCollector traceCollector = new TraceCollector(traceName, collectType, outputPath, gcperfsimProcess.Id))
@@ -213,13 +209,8 @@
                         // If a trace is requested, ensure the file exists. If not, there is was an error and alert the user.
                         if (configuration.TraceConfigurations?.Type != "none")
                         {
-<<<<<<< HEAD
                             // On Windows, the trace file path ends with ".etl.zip"; On Linux, it ends with ".nettrace".
                             if (!File.Exists(Path.Combine(outputPath, traceName + ".etl.zip")) && !File.Exists(Path.Combine(outputPath, traceName + ".nettrace")))
-=======
-                            // Not checking Linux here since the local run only allows for Windows.
-                            if (!File.Exists(Path.Combine(outputPath, key + ".etl.zip")))
->>>>>>> 81ac4c95
                             {
                                 AnsiConsole.MarkupLine($"[yellow bold] ({DateTime.Now}) The trace for the run wasn't successfully captured. Please check the log file for more details: {Markup.Escape(output)} Full run details: {Path.GetFileNameWithoutExtension(configuration.Name)}: {runInfo.CorerunDetails.Key} for {runInfo.RunDetails.Key} [/]");
                             }
