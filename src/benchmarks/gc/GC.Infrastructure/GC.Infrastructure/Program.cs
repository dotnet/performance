--- conflicted
+++ resolved
@@ -63,12 +63,9 @@
                     configuration.AddCommand<AspNetBenchmarksAnalyzeCommand>("aspnetbenchmarks-analyze");
 
                     // ReliabilityFramework
-<<<<<<< HEAD
-                    configuration.AddCommand<ReliabilityFrameworkTestCreateTestSuiteCommand>("rftest-createtestsuite");
-=======
-                    configuration.AddCommand<ReliabilityFrameworkTestAnalyzeCommand>("rftest-analyze");
-                    configuration.AddCommand<ReliabilityFrameworkTestAggregateCommand>("rftest-aggregate");
->>>>>>> ade73e08
+                    configuration.AddCommand<ReliabilityFrameworkTestCreateTestSuiteCommand>("rf-createsuite");
+                    configuration.AddCommand<ReliabilityFrameworkTestAnalyzeCommand>("rf-analyze");
+                    configuration.AddCommand<ReliabilityFrameworkTestAggregateCommand>("rf-aggregate");
                 });
 
                 app.Run(args);
