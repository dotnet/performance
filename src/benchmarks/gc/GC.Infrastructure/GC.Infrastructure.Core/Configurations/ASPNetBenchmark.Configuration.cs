--- conflicted
+++ resolved
@@ -56,7 +56,6 @@
                 throw new ArgumentNullException($"{nameof(ASPNetBenchmarksConfigurationParser)}: {nameof(configuration)} is null. Check the syntax of the configuration.");
             }
 
-<<<<<<< HEAD
             // Checks if mandatory arguments are specified in the configuration.
             if (configuration.Output == null) 
             {
@@ -71,7 +70,8 @@
             if (configuration.Environment == null)
             {
                 throw new ArgumentNullException($"{nameof(ASPNetBenchmarksConfigurationParser)}: {nameof(configuration.Environment)} is null. Please add the environment item in the configuration.");
-=======
+            }
+
             // Check for any COMPlus_ environment variables.
             if (configuration.Environment != null)
             {
@@ -83,7 +83,6 @@
                 {
                     ConfigurationChecker.VerifyEnvironmentVariables(run.Value.environment_variables, $"{nameof(ASPNetBenchmarksConfigurationParser)} for Run: {run.Key}");
                 }
->>>>>>> 062a6dfd
             }
 
             return configuration;
