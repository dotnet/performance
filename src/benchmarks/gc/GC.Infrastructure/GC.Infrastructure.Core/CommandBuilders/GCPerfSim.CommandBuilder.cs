﻿using GC.Infrastructure.Core.Configurations;
using GC.Infrastructure.Core.Configurations.GCPerfSim;
using GC.Infrastructure.Core.TraceCollection;
using System.Text;

namespace GC.Infrastructure.Core.CommandBuilders
{
    public static class GCPerfSimCommandBuilder
    {
        // Example output:
        // corerun GCPerfSim.dll -tc 256 -tagb 1000 -tlgb 0.0 -lohar 0 -sohsi 0 -lohsi 0 -pohsi 0 -sohpi 0 -lohpi 0 -sohfi 0 -lohfi 0 -pohfi 0 -allocType reference -testKind time
        public static (string, string) BuildForLocal(GCPerfSimConfiguration configuration, KeyValuePair<string, Run> run, CoreRunInfo corerunOverride)
        {
            string commandArgs = string.Empty;
            string processName = corerunOverride.Path;

            Dictionary<string, string> parameters = new();
            foreach (var p in configuration.gcperfsim_configurations.Parameters)
            {
                parameters[p.Key] = p.Value;
            }

            // Add overrides, if available.
            if (run.Value?.override_parameters != null)
            {
                foreach (var p in run.Value.override_parameters)
                {
                    parameters[p.Key] = p.Value;
                }
            }

            // Construct the command line with the appropriate parameters.
            StringBuilder sb = new();
            foreach (var p in parameters)
            {
                sb.Append($" -{p.Key} {p.Value}");
            }

            commandArgs = $"{configuration.gcperfsim_configurations.gcperfsim_path} {sb}";

            return (processName, commandArgs);
        }

        public static (string, string) BuildForServer(GCPerfSimConfiguration configuration, KeyValuePair<string, Run> run, int iterationIdx, KeyValuePair<string, CoreRunInfo> corerunOverride, string serverName, OS os)
        {
            string processName = "crank";
            StringBuilder commandStringBuilder = new();

            List<KeyValuePair<string, string>> keyValueArgsList = new();

            // Add the configuration and the scenario to be run.
            string pathOfAssembly = Directory.GetParent(System.Reflection.Assembly.GetAssembly(typeof(GCPerfSimCommandBuilder)).Location).FullName;
            string configPath = Path.Combine(pathOfAssembly, "Commands", "RunCommand", "BaseSuite", "CrankConfiguration.yaml");

            keyValueArgsList.AddRange(
                ServerRunCommandBuilder.GenerateKeyValuePairListForConfig(configPath));
            keyValueArgsList.AddRange(
                ServerRunCommandBuilder.GenerateKeyValuePairListForScenario("gcperfsim"));

            // Environment Variables.
            // Add the environment variables from the configuration.
            Dictionary<string, string> environmentVariables = ServerRunCommandBuilder.OverrideDictionary(
                configuration.Environment.environment_variables, corerunOverride.Value.environment_variables);
            environmentVariables = ServerRunCommandBuilder.OverrideDictionary(
                environmentVariables, run.Value.environment_variables!);
            keyValueArgsList.AddRange(
                ServerRunCommandBuilder.GenerateKeyValuePairListForEnvironmentVariables(environmentVariables));

            // GCPerfSim Configurations.
            Dictionary<string, string> parameters = ServerRunCommandBuilder.OverrideDictionary(
                configuration.gcperfsim_configurations!.Parameters, run.Value.override_parameters);

            keyValueArgsList.AddRange(
                ServerRunCommandBuilder.GenerateKeyValuePairListForParameters(parameters));

            // Trace Collection. 
            // If the TraceConfiguration Key is specified in the yaml and 
            if (configuration.TraceConfigurations != null && !string.Equals(configuration.TraceConfigurations.Type, "none", StringComparison.OrdinalIgnoreCase))
            {
                CollectType collectType = TraceCollector.StringToCollectTypeMap[configuration.TraceConfigurations.Type];
<<<<<<< HEAD
                if (os == OS.Linux && !TraceCollector.LinuxServerRunCollectTypeMap.Keys.Contains(collectType))
                {
                    throw new Exception($"{nameof(GCPerfSimCommandBuilder)}: Trace collect type {configuration.TraceConfigurations.Type} is not supported for GCPerfsim Linux server run.");
                }
                string collectionCommand = os == OS.Windows ? TraceCollector.WindowsCollectTypeMap[collectType] : TraceCollector.LinuxServerRunCollectTypeMap[collectType];

                collectionCommand = collectionCommand.Replace(" ", ";").Replace("/", "");

                // Add specific commands.
                if (os == OS.Windows)
                {
                    commandStringBuilder.Append(" --application.collect true ");
                    commandStringBuilder.Append(" --application.collectStartup true ");
                    commandStringBuilder.Append($" --application.collectArguments {collectionCommand} ");
                }

                else
                {
                    if (!string.Equals(configuration.TraceConfigurations.Type, "gc", StringComparison.OrdinalIgnoreCase))
                    {
                        throw new ArgumentException($"{nameof(GCPerfSimCommandBuilder)}: Currently only GCCollectOnly traces are allowed for Linux.");
                    }

                    commandStringBuilder.Append(" --application.dotnetTrace true ");
                    commandStringBuilder.Append(" --application.dotnetTraceProviders gc-collect ");
                }
=======
                string extension = os == OS.Windows ? ".etl.zip" : ".nettrace";
                string tracePath = Path.Combine(configuration.Output!.Path, run.Key, run.Key + "." + corerunOverride.Key + "." + iterationIdx + "." + collectType + extension);
>>>>>>> 05d29ee3

                keyValueArgsList.AddRange(
                    ServerRunCommandBuilder.GenerateKeyValuePairListForTrace(configuration.TraceConfigurations.Type, tracePath, os));
                keyValueArgsList.AddRange(
                    ServerRunCommandBuilder.GenerateKeyValuePairListForFramework("net8.0"));
            }

            // Upload corerun or Core_Root
            keyValueArgsList.AddRange(
                ServerRunCommandBuilder.GenerateKeyValuePairListForUploadFiles(corerunOverride.Value.Path));

            // Set profile
            keyValueArgsList.AddRange(
                    ServerRunCommandBuilder.GenerateKeyValuePairListForProfile(serverName));

            // Add key-Value arguments to commandStringBuilder
            commandStringBuilder.Append(ServerRunCommandBuilder.ConvertKeyValueArgsListToString(keyValueArgsList));
            return (processName, commandStringBuilder.ToString());
        }
    }
}<|MERGE_RESOLUTION|>--- conflicted
+++ resolved
@@ -78,37 +78,8 @@
             if (configuration.TraceConfigurations != null && !string.Equals(configuration.TraceConfigurations.Type, "none", StringComparison.OrdinalIgnoreCase))
             {
                 CollectType collectType = TraceCollector.StringToCollectTypeMap[configuration.TraceConfigurations.Type];
-<<<<<<< HEAD
-                if (os == OS.Linux && !TraceCollector.LinuxServerRunCollectTypeMap.Keys.Contains(collectType))
-                {
-                    throw new Exception($"{nameof(GCPerfSimCommandBuilder)}: Trace collect type {configuration.TraceConfigurations.Type} is not supported for GCPerfsim Linux server run.");
-                }
-                string collectionCommand = os == OS.Windows ? TraceCollector.WindowsCollectTypeMap[collectType] : TraceCollector.LinuxServerRunCollectTypeMap[collectType];
-
-                collectionCommand = collectionCommand.Replace(" ", ";").Replace("/", "");
-
-                // Add specific commands.
-                if (os == OS.Windows)
-                {
-                    commandStringBuilder.Append(" --application.collect true ");
-                    commandStringBuilder.Append(" --application.collectStartup true ");
-                    commandStringBuilder.Append($" --application.collectArguments {collectionCommand} ");
-                }
-
-                else
-                {
-                    if (!string.Equals(configuration.TraceConfigurations.Type, "gc", StringComparison.OrdinalIgnoreCase))
-                    {
-                        throw new ArgumentException($"{nameof(GCPerfSimCommandBuilder)}: Currently only GCCollectOnly traces are allowed for Linux.");
-                    }
-
-                    commandStringBuilder.Append(" --application.dotnetTrace true ");
-                    commandStringBuilder.Append(" --application.dotnetTraceProviders gc-collect ");
-                }
-=======
                 string extension = os == OS.Windows ? ".etl.zip" : ".nettrace";
                 string tracePath = Path.Combine(configuration.Output!.Path, run.Key, run.Key + "." + corerunOverride.Key + "." + iterationIdx + "." + collectType + extension);
->>>>>>> 05d29ee3
 
                 keyValueArgsList.AddRange(
                     ServerRunCommandBuilder.GenerateKeyValuePairListForTrace(configuration.TraceConfigurations.Type, tracePath, os));
