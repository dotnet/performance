--- conflicted
+++ resolved
@@ -15,13 +15,8 @@
     public string TraceFileName { get; private set; }
     public string TraceDirectory { get; private set; }
     public string TraceFilePath { get; private set; }
-<<<<<<< HEAD
-    private readonly List<KernelKeyword> KernelEvents = new List<KernelKeyword>();
-    private readonly List<ClrKeyword> ClrEvents = new List<ClrKeyword>();
-=======
-    private List<KernelKeyword> KernelEvents = new();
-    private List<ClrKeyword> ClrEvents = new();
->>>>>>> 3591d47e
+    private readonly List<KernelKeyword> KernelEvents = new();
+    private readonly List<ClrKeyword> ClrEvents = new();
     public PerfCollect(string traceName, Logger logger) : this(traceName, Environment.CurrentDirectory, logger)
     {
     }
