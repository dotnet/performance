using Reporting;
using ScenarioMeasurement;
using System;
using System.Collections.Generic;
using System.IO;
using System.Threading;
using Xunit;


namespace Startup.Tests;

public class StartupTests
{
<<<<<<< HEAD
    readonly Logger logger = new Logger("test-startup.log");
    readonly string traceDirectory = Environment.CurrentDirectory;
    readonly string testAssetDirectory = "inputs";
=======
    Logger logger = new("test-startup.log");
    string traceDirectory = Environment.CurrentDirectory;
    string testAssetDirectory = "inputs";
>>>>>>> 3591d47e


    [WindowsOnly]
    public void TestWindowsTraceSession()
    {
        var sessionName = "test-windows-session";
        var traceName = "test-windows-trace";
        var session = new WindowsTraceSession(sessionName, traceName, traceDirectory, logger);
        var parser = new TimeToMainParser();
        TestSession(session, parser);
    }

    [LinuxOnly]
    public void TestLinuxTraceSession()
    {
        var sessionName = "test-linux-session";
        var traceName = "test-linux-trace";
        var session = new LinuxTraceSession(sessionName, traceName, traceDirectory, logger);
        var parser = new TimeToMainParser();
        TestSession(session, parser);
    }

    [WindowsOnly(Skip = "Skipping test until asset is provided")]
    public void TestProfileIteration()
    {
        var sessionName = "test-profile-iteration-session";
        var traceName = "test-profile-iteration-trace";
        var timeToMainParser = new TimeToMainParser();
        var profileParser = new ProfileParser(timeToMainParser);
        var profileSession = TraceSessionManager.CreateSession(sessionName, traceName, traceDirectory, logger);
        TestSession(profileSession, profileParser);
    }

    [Fact(Skip = "Skipping test until asset is provided")]
    public void TestProcessTimeParserLinux()
    {
        var ctfFile = Path.Combine(testAssetDirectory, "test-process-time_startup.trace.zip");
        var parser = new ProcessTimeParser();
        var pids = new List<int>() { 18627, 18674, 18721, 18768, 18813 };
        var counters = parser.Parse(ctfFile, "dotnet", pids, "\"dotnet\" build");
        var count = 0;
        foreach (var counter in counters)
        {
            Assert.True(counter.Results.Count == pids.Count, $"Counter {counter.Name} is expected to have {pids.Count} results.");
            count++;
        }
        Assert.True(count == 1, "Only Process Time counter should be present.");
    }

    [Fact(Skip = "Skipping test until asset is provided")]
    public void TestProcessTimeParserWindows()
    {
        var etlFile = Path.Combine(testAssetDirectory, "test-process-time_startup.etl");
        var parser = new ProcessTimeParser();
        var pids = new List<int>() { 32752, 6352, 16876, 10500, 17784 };
        var counters = parser.Parse(etlFile, "dotnet", pids, "\"dotnet\" build");
        var count = 0;
        foreach (var counter in counters)
        {
            Assert.True(counter.Results.Count == pids.Count, $"Counter {counter.Name} is expected to have {pids.Count} results.");
            count++;
        }
        Assert.True(count==2, "Both Process Time and Time On Thread counter should be present.");
    }

    [Fact(Skip = "Skipping test until asset is provided")]
    public void TestTimeToMainParserLinux()
    {
        var ctfFile = Path.Combine(testAssetDirectory, "test-time-to-main_startup.trace.zip");
        var parser = new TimeToMainParser();
        var pids = new List<int>() { 24352, 24362, 24371, 24380, 24389 };
        var counters = parser.Parse(ctfFile, "emptycsconsoletemplate", pids, "\"pub\\emptycsconsoletemplate.exe\"");
        var count = 0;
        foreach (var counter in counters)
        {
            Assert.True(counter.Results.Count == pids.Count, $"Counter {counter.Name} is expected to have {pids.Count} results.");
            count++;
        }
        Assert.True(count == 1, "Only Time To Main counter should be present.");
    }


    [Fact(Skip = "Skipping test until asset is provided")]
    public void TestTimeToMainParserWindows()
    {
        var etlFile = Path.Combine(testAssetDirectory, "test-time-to-main_startup.etl");
        var parser = new TimeToMainParser();
        var pids = new List<int>() { 17036, 21640, 12912, 19764, 11624 };
        var counters = parser.Parse(etlFile, "emptycsconsoletemplate", pids, "\"pub\\emptycsconsoletemplate.exe\"");
        var count = 0;
        foreach (var counter in counters)
        {
            Assert.True(counter.Results.Count == pids.Count, $"Counter {counter.Name} is expected to have {pids.Count} results.");
            count++;
        }
        Assert.True(count == 2, "Both Time To Main and Time On Thread counter should be present.");
    }


    private void TestSession(ITraceSession session, IParser parser)
    {
        var traceFilePath = "";
        using (session)
        {
            session.EnableProviders(parser);
            Thread.Sleep(1);
            traceFilePath = session.TraceFilePath;
        }

        Assert.False(string.IsNullOrEmpty(traceFilePath));
        Assert.True(File.Exists(traceFilePath));
    }

    public sealed class WindowsOnly : FactAttribute
    {
        public WindowsOnly()
        {
            if (Environment.OSVersion.Platform != PlatformID.Win32NT)
            {
                Skip = "Skip on non-windows platform";
            }
        }
    }

    public sealed class LinuxOnly : FactAttribute
    {
        public LinuxOnly()
        {
            if(Environment.OSVersion.Platform != PlatformID.Unix)
            {
                Skip = "Skip on non-linux platform";
            }
        }
    }
}<|MERGE_RESOLUTION|>--- conflicted
+++ resolved
@@ -11,15 +11,9 @@
 
 public class StartupTests
 {
-<<<<<<< HEAD
-    readonly Logger logger = new Logger("test-startup.log");
+    readonly Logger logger = new("test-startup.log");
     readonly string traceDirectory = Environment.CurrentDirectory;
     readonly string testAssetDirectory = "inputs";
-=======
-    Logger logger = new("test-startup.log");
-    string traceDirectory = Environment.CurrentDirectory;
-    string testAssetDirectory = "inputs";
->>>>>>> 3591d47e
 
 
     [WindowsOnly]
