﻿// Licensed to the .NET Foundation under one or more agreements.
// The .NET Foundation licenses this file to you under the MIT license.
// See the LICENSE file in the project root for more information.

using Newtonsoft.Json;
using Newtonsoft.Json.Serialization;
using System;
using System.Collections;
using System.Collections.Generic;
using System.Globalization;
using System.Linq;
using System.Runtime.InteropServices;
using System.Text;
using RuntimeEnvironment = Microsoft.DotNet.PlatformAbstractions.RuntimeEnvironment;

namespace Reporting;

public class Reporter
{
    private Run run;
    private Os os;
    private Build build;
<<<<<<< HEAD
    private readonly List<Test> tests = new List<Test>();
=======
    private List<Test> tests = new();
>>>>>>> 3591d47e
    protected IEnvironment environment;

    private Reporter() { }

    public void AddTest(Test test)
    {
        if (tests.Any(t => t.Name.Equals(test.Name)))
            throw new Exception($"Duplicate test name, {test.Name}");
        tests.Add(test);
    }

    /// <summary>
    /// Get a Reporter. Relies on environment variables.
    /// </summary>
    /// <param name="environment">Optional environment variable provider</param>
    /// <returns>A Reporter instance or null if the environment is incorrect.</returns>
    public static Reporter CreateReporter(IEnvironment environment = null)
    {
        var ret = new Reporter();
        ret.environment = environment == null ? new EnvironmentProvider() : environment;
        if (ret.InLab)
        {
            ret.Init();
        }
                    
        return ret;
    }

    private void Init()
    {
        run = new Run
        {
            CorrelationId = environment.GetEnvironmentVariable("HELIX_CORRELATION_ID"),
            PerfRepoHash = environment.GetEnvironmentVariable("PERFLAB_PERFHASH"),
            Name = environment.GetEnvironmentVariable("PERFLAB_RUNNAME"),
            Queue = environment.GetEnvironmentVariable("PERFLAB_QUEUE"),
            WorkItemName = environment.GetEnvironmentVariable("HELIX_WORKITEM_FRIENDLYNAME"),
        };
        bool.TryParse(environment.GetEnvironmentVariable("PERFLAB_HIDDEN"), out var hidden);
        run.Hidden = hidden;
        var configs = environment.GetEnvironmentVariable("PERFLAB_CONFIGS");
        if (!string.IsNullOrEmpty(configs)) // configs should be optional.
        {
            foreach (var kvp in configs.Split(';'))
            {
                var split = kvp.Split('=');
                run.Configurations.Add(split[0], split[1]);
            } 
        }

        os = new Os()
        {
            Name = $"{RuntimeEnvironment.OperatingSystem} {RuntimeEnvironment.OperatingSystemVersion}",
            MachineName = Environment.MachineName,
            Architecture = RuntimeInformation.OSArchitecture.ToString(),
            Locale = CultureInfo.CurrentUICulture.ToString()
        };

        build = new Build
        {
            Repo = environment.GetEnvironmentVariable("PERFLAB_REPO"),
            Branch = environment.GetEnvironmentVariable("PERFLAB_BRANCH"),
            Architecture = environment.GetEnvironmentVariable("PERFLAB_BUILDARCH"),
            Locale = environment.GetEnvironmentVariable("PERFLAB_LOCALE"),
            GitHash = environment.GetEnvironmentVariable("PERFLAB_HASH"),
            BuildName = environment.GetEnvironmentVariable("PERFLAB_BUILDNUM"),
            TimeStamp = DateTime.Parse(environment.GetEnvironmentVariable("PERFLAB_BUILDTIMESTAMP")),
        };

        foreach (DictionaryEntry entry in environment.GetEnvironmentVariables())
        {
            if (entry.Key.ToString().Equals("PERFLAB_TARGET_FRAMEWORKS", StringComparison.InvariantCultureIgnoreCase)) 
            {
                build.AdditionalData["targetFrameworks"] = entry.Value.ToString();
            }
            else if(entry.Key.ToString().EndsWith("version", true, CultureInfo.InvariantCulture))
            {
                // Special case the original two special cases, MAUI_VERSION is only needed because runtime based runs use MAUI_VERSION
                if(entry.Key.ToString().Equals("DOTNET_VERSION", StringComparison.InvariantCultureIgnoreCase)){
                    build.AdditionalData["productVersion"] = entry.Value.ToString();
                } else if(entry.Key.ToString().Equals("MAUI_VERSION", StringComparison.InvariantCultureIgnoreCase)){
                    build.AdditionalData["mauiVersion"] = entry.Value.ToString();
                } else { 
                    build.AdditionalData[entry.Key.ToString()] = entry.Value.ToString();
                }
            }
            else if(entry.Key.ToString().StartsWith("PERFLAB_DATA_", true, CultureInfo.InvariantCulture))
            {
                build.AdditionalData[entry.Key.ToString().Substring("PERFLAB_DATA_".Length)] = entry.Value.ToString();
            }
        }            
    }
    public string GetJson()
    {
        if (!InLab)
        { 
            return null;
        }
        var jsonobj = new
        {
            build,
            os,
            run,
            tests,
        };
        var settings = new JsonSerializerSettings();
        var resolver = new DefaultContractResolver();
        resolver.NamingStrategy = new CamelCaseNamingStrategy() { ProcessDictionaryKeys = false };
        settings.ContractResolver = resolver;
        return JsonConvert.SerializeObject(jsonobj, Formatting.Indented, settings);
    }

    public string WriteResultTable()
    {
        var ret = new StringBuilder();
        foreach (var test in tests)
        {
            var defaultCounter = test.Counters.Single(c => c.DefaultCounter);
            var topCounters = test.Counters.Where(c => c.TopCounter && !c.DefaultCounter);
            var restCounters = test.Counters.Where(c => !(c.TopCounter || c.DefaultCounter));
            var counterWidth = Math.Max(test.Counters.Max(c => c.Name.Length) + 1, 15);
            var resultWidth = Math.Max(test.Counters.Max(c => c.Results.Max().ToString("F3").Length + c.MetricName.Length) + 2, 15);
            ret.AppendLine(test.Name);
            ret.AppendLine($"{LeftJustify("Metric", counterWidth)}|{LeftJustify("Average",resultWidth)}|{LeftJustify("Min", resultWidth)}|{LeftJustify("Max",resultWidth)}");
            ret.AppendLine($"{new string('-', counterWidth)}|{new string('-', resultWidth)}|{new string('-', resultWidth)}|{new string('-', resultWidth)}");

       
            ret.AppendLine(Print(defaultCounter, counterWidth, resultWidth));
            foreach(var counter in topCounters)
            {
                ret.AppendLine(Print(counter, counterWidth, resultWidth));
            }
            foreach (var counter in restCounters)
            {
                ret.AppendLine(Print(counter, counterWidth, resultWidth));
            }
        }
        return ret.ToString();
    }
    private string Print(Counter counter, int counterWidth, int resultWidth)
    {
        var average = $"{counter.Results.Average():F3} {counter.MetricName}";
        var max = $"{counter.Results.Max():F3} {counter.MetricName}";
        var min = $"{counter.Results.Min():F3} {counter.MetricName}";
        return $"{LeftJustify(counter.Name, counterWidth)}|{LeftJustify(average, resultWidth)}|{LeftJustify(min, resultWidth)}|{LeftJustify(max, resultWidth)}";
    }

    private string LeftJustify(string str, int width)
    {
        return string.Format("{0,-" + width + "}", str);
    }

    public bool InLab => environment.GetEnvironmentVariable("PERFLAB_INLAB")?.Equals("1") ?? false;
}<|MERGE_RESOLUTION|>--- conflicted
+++ resolved
@@ -20,11 +20,7 @@
     private Run run;
     private Os os;
     private Build build;
-<<<<<<< HEAD
-    private readonly List<Test> tests = new List<Test>();
-=======
-    private List<Test> tests = new();
->>>>>>> 3591d47e
+    private readonly List<Test> tests = new();
     protected IEnvironment environment;
 
     private Reporter() { }
