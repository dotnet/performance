'''
Module for running scenario tasks
'''

import sys
import os

from logging import getLogger
from collections import namedtuple
from argparse import ArgumentParser
from shared.startup import StartupWrapper
<<<<<<< HEAD
from shared.util import publishedexe, extension, pythoncommand, iswin
=======
from shared.sod import SODWrapper
from shared.util import publishedexe, extension
>>>>>>> f564761a
from shared import const
from performance.logger import setup_loggers
from shared.testtraits import TestTraits


<<<<<<< HEAD
=======
reqfields = ('exename',
            )
optfields = ('guiapp',
             'startupmetric',
             'appargs',
             'environmentvariables',
             'iterations',
             'timeout',
             'warmup',
             'workingdir',
             'iterationsetup',
             'setupargs',
             'iterationcleanup',
             'cleanupargs',
             'processwillexit',
             'measurementdelay'
             )


TestTraits = namedtuple('TestTraits',
                        reqfields + optfields,
                        defaults=(None,) * len(optfields))

>>>>>>> f564761a
class Runner:
    '''
    Wrapper for running all the things
    '''

    def __init__(self, traits: TestTraits):
        self.traits = traits
        self.testtype = None
        self.sdktype = None
        self.scenarioname = None
        self.coreroot = None
        self.crossgenfile = None
        self.dirs = None
        setup_loggers(True)

    def parseargs(self):
        '''
        Parses input args to the script
        '''
        parser = ArgumentParser()
        subparsers = parser.add_subparsers(title='subcommands for scenario tests', dest='testtype')
        startupparser = subparsers.add_parser(const.STARTUP)
        self.add_common_arguments(startupparser)

        sdkparser = subparsers.add_parser(const.SDK)
        sdkparser.add_argument('sdktype', choices=[const.CLEAN_BUILD, const.BUILD_NO_CHANGE, const.NEW_CONSOLE], type=str.lower)
        self.add_common_arguments(sdkparser)

        crossgenparser = subparsers.add_parser(const.CROSSGEN)
        crossgenparser.add_argument('--test-name', dest='testname', type=str, required=True)
        crossgenparser.add_argument('--core-root', dest='coreroot', type=str, required=True)
        self.add_common_arguments(crossgenparser)

        sodparser = subparsers.add_parser(const.SOD)
        sodparser.add_argument('--dirs', dest='dirs', type=str)
        self.add_common_arguments(sodparser)

        args = parser.parse_args()

<<<<<<< HEAD
        if not args.testtype:
            getLogger().error("Please specify a test type: %s" % list((testtypes.keys())))
            sys.exit(1)

        if not getattr(self.traits, args.testtype):
            getLogger().error("Test type %s is not supported by this scenario", args.testtype)
            sys.exit(1)
=======
>>>>>>> f564761a
        self.testtype = args.testtype

        if self.testtype == const.SDK:
            self.sdktype = args.sdktype
        if args.scenarioname:
            self.scenarioname = args.scenarioname

        if self.testtype == const.CROSSGEN:
            self.crossgenfile = args.testname
            self.coreroot = args.coreroot

<<<<<<< HEAD
=======
        if self.testtype == const.SOD:
            self.dirs = args.dirs

    
>>>>>>> f564761a
    def add_common_arguments(self, parser: ArgumentParser):
        "Common arguments to add to subparsers"
        parser.add_argument('--scenario-name',
                            dest='scenarioname')

    def run(self):
        '''
        Runs the specified scenario
        '''
        self.parseargs()
        if self.testtype == const.STARTUP:
<<<<<<< HEAD
            self.traits.add_traits(overwrite=False,
                                   environmentvariables='COMPlus_EnableEventLog=1' if not iswin() else ''
                                   )
            startup.runtests(**self.traits.get_all_traits(),
=======
            startup = StartupWrapper()
            startup.runtests(**self.traits._asdict(),
>>>>>>> f564761a
                             scenarioname=self.scenarioname,
                             scenariotypename=const.SCENARIO_NAMES[const.STARTUP],
                             apptorun=publishedexe(self.traits.exename),
                             )

        elif self.testtype == const.SDK:
            startup = StartupWrapper()
            envlistbuild = 'DOTNET_MULTILEVEL_LOOKUP=0'
            envlistcleanbuild = ';'.join(['MSBUILDDISABLENODEREUSE=1', envlistbuild])
            # clean build
            if self.sdktype == const.CLEAN_BUILD:
                self.traits.add_traits(
                    overwrite=False,
                    appargs='build',
                    iterationsetup=pythoncommand(),
                    setupargs='%s %s setup_build' % ('-3' if iswin() else '', const.ITERATION_SETUP_FILE),
                    iterationcleanup=pythoncommand(),
                    cleanupargs='%s %s cleanup' % ('-3' if iswin() else '', const.ITERATION_SETUP_FILE),
                    workingdir=const.APPDIR,
                    environmentvariables=envlistcleanbuild,
                )
                self.traits.add_traits(overwrite=True, startupmetric=const.STARTUP_PROCESSTIME)
                startup.runtests(**self.traits.get_all_traits(),
                                 scenarioname=self.scenarioname,
                                 scenariotypename='%s_%s' % (const.SCENARIO_NAMES[const.SDK], const.CLEAN_BUILD),
                                 apptorun=const.DOTNET
                                 )

            # build(no changes)
            if self.sdktype == const.BUILD_NO_CHANGE:
                self.traits.add_traits(
                    overwrite=False,
                    appargs='build',
                    workingdir=const.APPDIR,
                    environmentvariables=envlistbuild
                )
                self.traits.add_traits(overwrite=True, startupmetric=const.STARTUP_PROCESSTIME)
                startup.runtests(**self.traits.get_all_traits(),
                                 scenarioname=self.scenarioname,
                                 scenariotypename='%s_%s' % (const.SCENARIO_NAMES[const.SDK], const.BUILD_NO_CHANGE),
                                 apptorun=const.DOTNET
                                 )

            # new console
            if self.sdktype == const.NEW_CONSOLE:
                self.traits.add_traits(
                    overwrite=False,
                    appargs='new console',
                    iterationsetup=pythoncommand(),
                    setupargs='%s %s setup_new' % ('-3' if iswin() else '', const.ITERATION_SETUP_FILE),
                    iterationcleanup=pythoncommand(),
                    cleanupargs='%s %s cleanup' % ('-3' if iswin() else '', const.ITERATION_SETUP_FILE),
                    workingdir=const.APPDIR
                )
                self.traits.add_traits(overwrite=True, startupmetric=const.STARTUP_PROCESSTIME)
                startup.runtests(**self.traits.get_all_traits(),
                                 apptorun=const.DOTNET,
                                 scenarioname=self.scenarioname,
                                 scenariotypename='%s_%s' % (const.SCENARIO_NAMES[const.SDK], const.NEW_CONSOLE),
                                 )

        elif self.testtype == const.CROSSGEN:
            startup = StartupWrapper()
            crossgenexe = 'crossgen%s' % extension()
            crossgenargs = '/nologo /p %s %s\%s' % (
                self.coreroot, self.coreroot, self.crossgenfile)
            if self.coreroot is not None and not os.path.isdir(self.coreroot):
                getLogger().error('Cannot find CORE_ROOT at %s', self.coreroot)
                return

            self.traits.add_trait(key='startupmetric', value=const.STARTUP_PROCESSTIME, overwrite=True)
            self.tratis.add_trait(key='workingdir', value=self.coreroot, overwrite=True)
            self.traits.add_trait(key='appargs', value=crossgenargs, overwrite=True)
            self.traits.add_traits(overwrite=True,
                                   startupmetric=const.STARTUP_PROCESSTIME,
                                   workingdir=self.coreroot,
                                   appargs=crossgenargs
                                   )
            startup.runtests(*self.traits.get_all_traits(),
                             scenarioname='Crossgen Throughput - %s' % self.crossgenfile,
                             scenariotypename='%s - %s' % (const.SCENARIO_NAMES[const.CROSSGEN], self.crossgenfile),
                             apptorun='%s\%s' % (self.coreroot, crossgenexe),
<<<<<<< HEAD
                             )
=======
                             iterationsetup=None,
                             setupargs=None,
                             workingdir=self.coreroot,
                             processwillexit=self.traits.processwillexit,
                             measurementdelay=self.traits.measurementdelay,
                             environmentvariables=None,
                             iterationcleanup=None,
                             cleanupargs=None,
                             )
        elif self.testtype == const.SOD:
            sod = SODWrapper()
            builtdir = const.PUBDIR if os.path.exists(const.PUBDIR) else None
            if not builtdir:
                builtdir = const.BINDIR if os.path.exists(const.BINDIR) else None
            if not (self.dirs or builtdir):
                raise Exception("Dirs was not passed in and neither %s nor %s exist" % (const.PUBDIR, const.BINDIR))
            sod.runtests(scenarioname=self.scenarioname, dirs=self.dirs or builtdir)
>>>>>>> f564761a
<|MERGE_RESOLUTION|>--- conflicted
+++ resolved
@@ -9,43 +9,14 @@
 from collections import namedtuple
 from argparse import ArgumentParser
 from shared.startup import StartupWrapper
-<<<<<<< HEAD
+from shared.sod import SODWrapper
 from shared.util import publishedexe, extension, pythoncommand, iswin
-=======
-from shared.sod import SODWrapper
-from shared.util import publishedexe, extension
->>>>>>> f564761a
 from shared import const
 from performance.logger import setup_loggers
-from shared.testtraits import TestTraits
+from shared.testtraits import TestTraits, testtypes
 
 
-<<<<<<< HEAD
-=======
-reqfields = ('exename',
-            )
-optfields = ('guiapp',
-             'startupmetric',
-             'appargs',
-             'environmentvariables',
-             'iterations',
-             'timeout',
-             'warmup',
-             'workingdir',
-             'iterationsetup',
-             'setupargs',
-             'iterationcleanup',
-             'cleanupargs',
-             'processwillexit',
-             'measurementdelay'
-             )
 
-
-TestTraits = namedtuple('TestTraits',
-                        reqfields + optfields,
-                        defaults=(None,) * len(optfields))
-
->>>>>>> f564761a
 class Runner:
     '''
     Wrapper for running all the things
@@ -85,7 +56,6 @@
 
         args = parser.parse_args()
 
-<<<<<<< HEAD
         if not args.testtype:
             getLogger().error("Please specify a test type: %s" % list((testtypes.keys())))
             sys.exit(1)
@@ -93,8 +63,6 @@
         if not getattr(self.traits, args.testtype):
             getLogger().error("Test type %s is not supported by this scenario", args.testtype)
             sys.exit(1)
-=======
->>>>>>> f564761a
         self.testtype = args.testtype
 
         if self.testtype == const.SDK:
@@ -106,13 +74,10 @@
             self.crossgenfile = args.testname
             self.coreroot = args.coreroot
 
-<<<<<<< HEAD
-=======
         if self.testtype == const.SOD:
             self.dirs = args.dirs
 
     
->>>>>>> f564761a
     def add_common_arguments(self, parser: ArgumentParser):
         "Common arguments to add to subparsers"
         parser.add_argument('--scenario-name',
@@ -124,15 +89,11 @@
         '''
         self.parseargs()
         if self.testtype == const.STARTUP:
-<<<<<<< HEAD
+            startup = StartupWrapper()
             self.traits.add_traits(overwrite=False,
                                    environmentvariables='COMPlus_EnableEventLog=1' if not iswin() else ''
                                    )
             startup.runtests(**self.traits.get_all_traits(),
-=======
-            startup = StartupWrapper()
-            startup.runtests(**self.traits._asdict(),
->>>>>>> f564761a
                              scenarioname=self.scenarioname,
                              scenariotypename=const.SCENARIO_NAMES[const.STARTUP],
                              apptorun=publishedexe(self.traits.exename),
@@ -215,9 +176,6 @@
                              scenarioname='Crossgen Throughput - %s' % self.crossgenfile,
                              scenariotypename='%s - %s' % (const.SCENARIO_NAMES[const.CROSSGEN], self.crossgenfile),
                              apptorun='%s\%s' % (self.coreroot, crossgenexe),
-<<<<<<< HEAD
-                             )
-=======
                              iterationsetup=None,
                              setupargs=None,
                              workingdir=self.coreroot,
@@ -234,5 +192,4 @@
                 builtdir = const.BINDIR if os.path.exists(const.BINDIR) else None
             if not (self.dirs or builtdir):
                 raise Exception("Dirs was not passed in and neither %s nor %s exist" % (const.PUBDIR, const.BINDIR))
-            sod.runtests(scenarioname=self.scenarioname, dirs=self.dirs or builtdir)
->>>>>>> f564761a
+            sod.runtests(scenarioname=self.scenarioname, dirs=self.dirs or builtdir)