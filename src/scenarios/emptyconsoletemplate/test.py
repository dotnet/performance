--- conflicted
+++ resolved
@@ -7,16 +7,8 @@
 EXENAME = 'emptycsconsoletemplate'
 
 if __name__ == "__main__":
-<<<<<<< HEAD
-    traits = TestTraits(exename=EXENAME)
-    traits.add_traits(startupmetric='TimeToMain',
-                      startup=True,
-                      sdk=True,
-                      guiapp='false',)
-=======
     traits = TestTraits(exename=EXENAME, 
                         startupmetric='TimeToMain',
                         guiapp='false',
                         )
->>>>>>> f564761a
     Runner(traits).run()