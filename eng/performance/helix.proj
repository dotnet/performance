<Project Sdk="Microsoft.DotNet.Helix.Sdk" DefaultTargets="Test">

  <PropertyGroup Condition="'$(TargetsWindows)' == 'true'">
    <PerformanceDirectory>%HELIX_WORKITEM_ROOT%\performance</PerformanceDirectory>
    <HelixPreCommands>$(HelixPreCommands) &amp;&amp; robocopy /np /nfl /e %HELIX_CORRELATION_PAYLOAD%\performance $(PerformanceDirectory) /XD %HELIX_CORRELATION_PAYLOAD%\performance\.git</HelixPreCommands>
    <WorkItemCommand>$(PerformanceDirectory)\scripts\benchmarks_ci.py --csproj $(PerformanceDirectory)\$(TargetCsproj)</WorkItemCommand>
    <Python>py -3</Python>
    <CoreRun>%HELIX_CORRELATION_PAYLOAD%\Core_Root\CoreRun.exe</CoreRun>
    <BaselineCoreRun>%HELIX_CORRELATION_PAYLOAD%\Baseline_Core_Root\CoreRun.exe</BaselineCoreRun>
    <HelixPreCommands>$(HelixPreCommands);call $(PerformanceDirectory)\tools\machine-setup.cmd;set PYTHONPATH=%HELIX_WORKITEM_PAYLOAD%\scripts%3B%HELIX_WORKITEM_PAYLOAD%</HelixPreCommands>
    <ArtifactsDirectory>%HELIX_WORKITEM_ROOT%\artifacts\BenchmarkDotNet.Artifacts</ArtifactsDirectory>
    <BaselineArtifactsDirectory>%HELIX_WORKITEM_ROOT%\artifacts\BenchmarkDotNet.Artifacts_Baseline</BaselineArtifactsDirectory>
  </PropertyGroup>

  <PropertyGroup Condition="'$(TargetsWindows)' != 'true'">
    <PerformanceDirectory>$HELIX_WORKITEM_ROOT/performance</PerformanceDirectory>
    <HelixPreCommands>$(HelixPreCommands);cp -R $(BaseDirectory)/performance $(PerformanceDirectory)</HelixPreCommands>
    <WorkItemCommand>$(PerformanceDirectory)/scripts/benchmarks_ci.py --csproj $(PerformanceDirectory)/$(TargetCsproj)</WorkItemCommand>
    <Python>python3</Python>
    <CoreRun>$HELIX_CORRELATION_PAYLOAD/Core_Root/corerun</CoreRun>
    <BaselineCoreRun>$HELIX_CORRELATION_PAYLOAD/Baseline_Core_Root/corerun</BaselineCoreRun>
    <HelixPreCommands>$(HelixPreCommands);cp -R $HELIX_CORRELATION_PAYLOAD/performance $(PerformanceDirectory);chmod +x $(PerformanceDirectory)/tools/machine-setup.sh;. $(PerformanceDirectory)/tools/machine-setup.sh</HelixPreCommands>
    <ArtifactsDirectory>$HELIX_WORKITEM_ROOT/artifacts/BenchmarkDotNet.Artifacts</ArtifactsDirectory>
    <BaselineArtifactsDirectory>$HELIX_WORKITEM_ROOT/artifacts/BenchmarkDotNet.Artifacts_Baseline</BaselineArtifactsDirectory>
  </PropertyGroup>

  <PropertyGroup Condition="'$(WasmDotnet)' == 'true'">
    <CliArguments>$(CliArguments) --run-isolated --wasm --dotnet-path %24HELIX_CORRELATION_PAYLOAD/dotnet/</CliArguments>
  </PropertyGroup>

  <PropertyGroup Condition="'$(MonoDotnet)' == 'true' and '$(AGENT_OS)' == 'Windows_NT'">
    <CoreRunArgument>--corerun %HELIX_CORRELATION_PAYLOAD%\dotnet-mono\shared\Microsoft.NETCore.App\$(ProductVersion)\corerun.exe</CoreRunArgument>
  </PropertyGroup>
  <PropertyGroup Condition="'$(MonoDotnet)' == 'true' and '$(AGENT_OS)' != 'Windows_NT'">
    <CoreRunArgument>--corerun $(BaseDirectory)/dotnet-mono/shared/Microsoft.NETCore.App/$(ProductVersion)/corerun</CoreRunArgument>
  </PropertyGroup>

  <PropertyGroup Condition="'$(UseCoreRun)' == 'true'">
    <CoreRunArgument>--corerun $(CoreRun)</CoreRunArgument>
  </PropertyGroup>

  <PropertyGroup Condition="'$(UseBaselineCoreRun)' == 'true'">
    <BaselineCoreRunArgument>--corerun $(BaselineCoreRun)</BaselineCoreRunArgument>
  </PropertyGroup>

  <PropertyGroup Condition="'$(WorkItemCommand)' != ''">
    <WorkItemCommand>$(Python) $(WorkItemCommand) --incremental no --architecture $(Architecture) -f $(PERFLAB_Framework) $(PerfLabArguments) --bdn-artifacts $(ArtifactsDirectory) </WorkItemCommand>
  </PropertyGroup>

  <!-- TODO: Check for net462 and net461 -->
  <PropertyGroup Condition="'$(PERFLAB_Framework)' != 'net462'">
    <WorkItemCommand>$(WorkItemCommand) $(CliArguments)</WorkItemCommand>
  </PropertyGroup>

  <!-- TODO: Take this property in using python-->
  <PropertyGroup>
    <WorkItemTimeout>6:00</WorkItemTimeout>
    <WorkItemTimeout Condition="'$(OnlySanityCheck)' == 'true'">1:30</WorkItemTimeout>
    <HelixResultsDestinationDir>$(PerformanceDirectory)/artifacts/helix-results</HelixResultsDestinationDir>
  </PropertyGroup>

  <ItemGroup>
    <HelixCorrelationPayload Include="$(CorrelationPayloadDirectory)/Core_Root">
      <PayloadDirectory>%(Identity)</PayloadDirectory>
      <Destination>Core_Root</Destination>
    </HelixCorrelationPayload>
    <HelixCorrelationPayload Include="$(CorrelationPayloadDirectory)/performance">
      <PayloadDirectory>%(Identity)</PayloadDirectory>
      <Destination>performance</Destination>
    </HelixCorrelationPayload>
  </ItemGroup>

  <PropertyGroup>
<<<<<<< HEAD
    <PartitionCount Condition="'$(PartitionCount)' != ''">5</PartitionCount>
  </PropertyGroup>
  <ItemGroup>
    <Partition Include="Partition0" Index="0" Condition="$(PartitionCount) &gt; 0" />
    <Partition Include="Partition1" Index="1" Condition="$(PartitionCount) &gt; 1" />
    <Partition Include="Partition2" Index="2" Condition="$(PartitionCount) &gt; 2" />
    <Partition Include="Partition3" Index="3" Condition="$(PartitionCount) &gt; 3" />
    <Partition Include="Partition4" Index="4" Condition="$(PartitionCount) &gt; 4" />
    <Partition Include="Partition5" Index="5" Condition="$(PartitionCount) &gt; 5" />
    <Partition Include="Partition6" Index="6" Condition="$(PartitionCount) &gt; 6" />
    <Partition Include="Partition7" Index="7" Condition="$(PartitionCount) &gt; 7" />
    <Partition Include="Partition8" Index="8" Condition="$(PartitionCount) &gt; 8" />
    <Partition Include="Partition9" Index="9" Condition="$(PartitionCount) &gt; 9" />
    <Partition Include="Partition10" Index="10" Condition="$(PartitionCount) &gt; 10" />
    <Partition Include="Partition11" Index="11" Condition="$(PartitionCount) &gt; 11" />
    <Partition Include="Partition12" Index="12" Condition="$(PartitionCount) &gt; 12" />
    <Partition Include="Partition13" Index="13" Condition="$(PartitionCount) &gt; 13" />
    <Partition Include="Partition14" Index="14" Condition="$(PartitionCount) &gt; 14" />
    <Partition Include="Partition15" Index="15" Condition="$(PartitionCount) &gt; 15" />
    <Partition Include="Partition16" Index="16" Condition="$(PartitionCount) &gt; 16" />
    <Partition Include="Partition17" Index="17" Condition="$(PartitionCount) &gt; 17" />
    <Partition Include="Partition18" Index="18" Condition="$(PartitionCount) &gt; 18" />
    <Partition Include="Partition19" Index="19" Condition="$(PartitionCount) &gt; 19" />
    <Partition Include="Partition20" Index="20" Condition="$(PartitionCount) &gt; 20" />
    <Partition Include="Partition21" Index="21" Condition="$(PartitionCount) &gt; 21" />
    <Partition Include="Partition22" Index="22" Condition="$(PartitionCount) &gt; 22" />
    <Partition Include="Partition23" Index="23" Condition="$(PartitionCount) &gt; 23" />
    <Partition Include="Partition24" Index="24" Condition="$(PartitionCount) &gt; 24" />
    <Partition Include="Partition25" Index="25" Condition="$(PartitionCount) &gt; 25" />
    <Partition Include="Partition26" Index="26" Condition="$(PartitionCount) &gt; 26" />
    <Partition Include="Partition27" Index="27" Condition="$(PartitionCount) &gt; 27" />
    <Partition Include="Partition28" Index="28" Condition="$(PartitionCount) &gt; 28" />
    <Partition Include="Partition29" Index="29" Condition="$(PartitionCount) &gt; 29" />
=======
    <PartitionCount>15</PartitionCount>
  </PropertyGroup>
  <ItemGroup>
    <Partition Include="Partition0" Index="0" />
    <Partition Include="Partition1" Index="1" />
    <Partition Include="Partition2" Index="2" />
    <Partition Include="Partition3" Index="3" />
    <Partition Include="Partition4" Index="4" />
    <Partition Include="Partition5" Index="5" />
    <Partition Include="Partition6" Index="6" />
    <Partition Include="Partition7" Index="7" />
    <Partition Include="Partition8" Index="8" />
    <Partition Include="Partition9" Index="9" />
    <Partition Include="Partition10" Index="10" />
    <Partition Include="Partition11" Index="11" />
    <Partition Include="Partition12" Index="12" />
    <Partition Include="Partition13" Index="13" />
    <Partition Include="Partition14" Index="14" />
>>>>>>> bbf7c79a
  </ItemGroup>

  <PropertyGroup>
    <BenchmarkDotNetArguments>$(BenchmarkDotNetArguments) $(ExtraBenchmarkDotNetArguments) $(CoreRunArgument)</BenchmarkDotNetArguments>
  </PropertyGroup>

  <!-- TODO: Support Compare from runtime repo -->

  <!-- 
    Partition the MicroBenchmarks project, but nothing else
  -->
  <ItemGroup Condition="$(TargetCsproj.Contains('MicroBenchmarks.csproj'))">
    <HelixWorkItem Include="@(Partition)">
      <PayloadDirectory>$(WorkItemDirectory)</PayloadDirectory>
      <Command>$(WorkItemCommand) --partition=%(HelixWorkItem.Index) --bdn-arguments="$(BenchmarkDotNetArguments) --partition-count $(PartitionCount) --partition-index %(HelixWorkItem.Index)"</Command>
      <Timeout>$(WorkItemTimeout)</Timeout>
      <DownloadFilesFromResults>Partition%(HelixWorkItem.Index)-combined-perf-lab-report.json</DownloadFilesFromResults>
    </HelixWorkItem>
  </ItemGroup>
  <ItemGroup Condition="!$(TargetCsproj.Contains('MicroBenchmarks.csproj'))">
    <HelixWorkItem Include="WorkItem">
      <PayloadDirectory>$(WorkItemDirectory)</PayloadDirectory>
      <Command>$(WorkItemCommand) --bdn-arguments="$(BenchmarkDotNetArguments)"</Command>
      <Timeout>$(WorkItemTimeout)</Timeout>
      <DownloadFilesFromResults>combined-perf-lab-report.json</DownloadFilesFromResults>
    </HelixWorkItem>
  </ItemGroup>
</Project><|MERGE_RESOLUTION|>--- conflicted
+++ resolved
@@ -71,8 +71,7 @@
   </ItemGroup>
 
   <PropertyGroup>
-<<<<<<< HEAD
-    <PartitionCount Condition="'$(PartitionCount)' != ''">5</PartitionCount>
+    <PartitionCount Condition="'$(PartitionCount)' != ''">15</PartitionCount>
   </PropertyGroup>
   <ItemGroup>
     <Partition Include="Partition0" Index="0" Condition="$(PartitionCount) &gt; 0" />
@@ -105,27 +104,7 @@
     <Partition Include="Partition27" Index="27" Condition="$(PartitionCount) &gt; 27" />
     <Partition Include="Partition28" Index="28" Condition="$(PartitionCount) &gt; 28" />
     <Partition Include="Partition29" Index="29" Condition="$(PartitionCount) &gt; 29" />
-=======
-    <PartitionCount>15</PartitionCount>
   </PropertyGroup>
-  <ItemGroup>
-    <Partition Include="Partition0" Index="0" />
-    <Partition Include="Partition1" Index="1" />
-    <Partition Include="Partition2" Index="2" />
-    <Partition Include="Partition3" Index="3" />
-    <Partition Include="Partition4" Index="4" />
-    <Partition Include="Partition5" Index="5" />
-    <Partition Include="Partition6" Index="6" />
-    <Partition Include="Partition7" Index="7" />
-    <Partition Include="Partition8" Index="8" />
-    <Partition Include="Partition9" Index="9" />
-    <Partition Include="Partition10" Index="10" />
-    <Partition Include="Partition11" Index="11" />
-    <Partition Include="Partition12" Index="12" />
-    <Partition Include="Partition13" Index="13" />
-    <Partition Include="Partition14" Index="14" />
->>>>>>> bbf7c79a
-  </ItemGroup>
 
   <PropertyGroup>
     <BenchmarkDotNetArguments>$(BenchmarkDotNetArguments) $(ExtraBenchmarkDotNetArguments) $(CoreRunArgument)</BenchmarkDotNetArguments>
