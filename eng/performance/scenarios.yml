--- conflicted
+++ resolved
@@ -23,15 +23,9 @@
     enablePublishBuildArtifacts: true
     helixRepo: dotnet/performance
     jobs:
-<<<<<<< HEAD
       - job: '${{ parameters.osName }}_${{ parameters.osVersion }}_${{ parameters.architecture }}_${{ parameters.kind }}_${{ parameters.runtimeFlavor }}_hybridGlobalization_${{ parameters.hybridGlobalization }}_${{ parameters.machinePool }}${{ parameters.additionalJobIdentifier }}'
         displayName: '${{ parameters.osName }} ${{ parameters.osVersion }} ${{ parameters.architecture }} ${{ parameters.kind }} ${{ parameters.runtimeFlavor }} HybridGlobalization ${{ parameters.hybridGlobalization }} ${{ parameters.machinePool }} ${{ parameters.additionalJobIdentifier }}'
         timeoutInMinutes: 1260
-=======
-      - job: '${{ parameters.osName }}_${{ parameters.osVersion }}_${{ parameters.architecture }}_${{ parameters.kind }}_${{ parameters.runtimeFlavor }}_${{ parameters.machinePool }}${{ parameters.additionalJobIdentifier }}'
-        displayName: '${{ parameters.osName }} ${{ parameters.osVersion }} ${{ parameters.architecture }} ${{ parameters.kind }} ${{ parameters.runtimeFlavor }} ${{ parameters.machinePool }} ${{ parameters.additionalJobIdentifier }}'
-        timeoutInMinutes: 320
->>>>>>> 34b92e6a
         variables:
         - name: AffinityValue # Make the affinity value available to the csproj generation
           value: ${{ parameters.affinity }}
