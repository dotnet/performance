--- conflicted
+++ resolved
@@ -1,24 +1,7 @@
 <?xml version="1.0" encoding="utf-8"?>
 <Dependencies>
   <ProductDependencies>
-<<<<<<< HEAD
-    <Dependency Name="Microsoft.NETCore.App.Runtime.win-x64" Version="5.0.4" CoherentParentDependency="Microsoft.Dotnet.Sdk.Internal">
-      <Uri>https://dev.azure.com/dnceng/internal/_git/dotnet-runtime</Uri>
-      <Sha>f27d33729518f5aa478aa818b7b4f54a4d50bef1</Sha>
-    </Dependency>
-    <Dependency Name="Microsoft.Dotnet.Sdk.Internal" Version="5.0.104-servicing.21213.7">
-      <Uri>https://github.com/dotnet/installer</Uri>
-      <Sha>fc017003558786d1a8d15b01934799f432097aab</Sha>
-    </Dependency>
-    <Dependency Name="Microsoft.WindowsDesktop.App.Runtime.win-x64" Version="5.0.4" CoherentParentDependency="Microsoft.Dotnet.Sdk.Internal">
-      <Uri>https://dev.azure.com/dnceng/internal/_git/dotnet-windowsdesktop</Uri>
-      <Sha>e708867037ec6edbe7965b8f0f1193999785037e</Sha>
-    </Dependency>
-    <Dependency Name="Microsoft.AspNetCore.App.Runtime.win-x64" Version="5.0.4" CoherentParentDependency="Microsoft.Dotnet.Sdk.Internal">
-      <Uri>https://dev.azure.com/dnceng/internal/_git/dotnet-aspnetcore</Uri>
-      <Sha>e882394a7bb38930da748291fe2c2ceaa6a80588</Sha>
-    </Dependency>
-    <Dependency Name="Microsoft.NET.ILLink.Tasks" Version="8.0.0-rc.1.23381.1">
+  <Dependency Name="Microsoft.NET.ILLink.Tasks" Version="8.0.0-rc.1.23381.1">
       <Uri>https://github.com/dotnet/runtime</Uri>
       <Sha></Sha>
     </Dependency>
@@ -27,17 +10,6 @@
       <Sha></Sha>
     </Dependency>
     <Dependency Name="System.Threading.Channels" Version="8.0.0-rc.1.23381.1">
-=======
-    <!-- <Dependency Name="Microsoft.NET.ILLink.Tasks" Version="8.0.100-1.23067.1">
-      <Uri>https://github.com/dotnet/linker</Uri>
-      <Sha>c790896f128957acd2999208f44f09ae1e826c8c</Sha>
-    </Dependency>
-    <Dependency Name="Microsoft.NET.ILLink" Version="8.0.100-1.23067.1">
-      <Uri>https://github.com/dotnet/linker</Uri>
-      <Sha>c790896f128957acd2999208f44f09ae1e826c8c</Sha>
-    </Dependency> -->
-    <Dependency Name="System.Threading.Channels" Version="8.0.0-rc.1.23381.3">
->>>>>>> eca0ab47
       <Uri>https://github.com/dotnet/runtime</Uri>
       <Sha>e71faeeeccba29c1f06c7020929cfdadbd32401e</Sha>
     </Dependency>
