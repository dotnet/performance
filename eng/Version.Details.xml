--- conflicted
+++ resolved
@@ -3,29 +3,6 @@
   <ProductDependencies>
     <Dependency Name="Microsoft.NET.ILLink.Tasks" Version="9.0.0">
       <Uri>https://github.com/dotnet/runtime</Uri>
-<<<<<<< HEAD
-      <Sha>b678c8a49022eb25e8c9de5ed3496d4a26b56e31</Sha>
-    </Dependency>
-    <Dependency Name="Microsoft.NET.ILLink" Version="9.0.0-rtm.24517.17">
-      <Uri>https://github.com/dotnet/runtime</Uri>
-      <Sha>b678c8a49022eb25e8c9de5ed3496d4a26b56e31</Sha>
-    </Dependency>
-    <Dependency Name="System.Threading.Channels" Version="9.0.0">
-      <Uri>https://github.com/dotnet/runtime</Uri>
-      <Sha>b678c8a49022eb25e8c9de5ed3496d4a26b56e31</Sha>
-    </Dependency>
-    <Dependency Name="Microsoft.Extensions.Logging" Version="9.0.0">
-      <Uri>https://github.com/dotnet/runtime</Uri>
-      <Sha>b678c8a49022eb25e8c9de5ed3496d4a26b56e31</Sha>
-    </Dependency>
-    <Dependency Name="Microsoft.WindowsDesktop.App.Ref" Version="9.0.0">
-      <Uri>https://github.com/dotnet/windowsdesktop</Uri>
-      <Sha>5307f2abc4387e29964c6f46cb1f63cfdc218602</Sha>
-    </Dependency>
-    <Dependency Name="Microsoft.AspNetCore.App.Ref" Version="9.0.0">
-      <Uri>https://github.com/dotnet/aspnetcore</Uri>
-      <Sha>ff8e3690dee1f9278fec6055a91e936300c35c37</Sha>
-=======
       <Sha>197db4ff0ded5f02e2d050f1310f297265d19e3d</Sha>
     </Dependency>
     <Dependency Name="Microsoft.NET.ILLink" Version="9.0.0-rtm.24518.13">
@@ -39,7 +16,13 @@
     <Dependency Name="Microsoft.Extensions.Logging" Version="9.0.0">
       <Uri>https://github.com/dotnet/runtime</Uri>
       <Sha>197db4ff0ded5f02e2d050f1310f297265d19e3d</Sha>
->>>>>>> fd312b3e
+    <Dependency Name="Microsoft.WindowsDesktop.App.Ref" Version="9.0.0">
+      <Uri>https://github.com/dotnet/windowsdesktop</Uri>
+      <Sha>5307f2abc4387e29964c6f46cb1f63cfdc218602</Sha>
+    </Dependency>
+    <Dependency Name="Microsoft.AspNetCore.App.Ref" Version="9.0.0">
+      <Uri>https://github.com/dotnet/aspnetcore</Uri>
+      <Sha>ff8e3690dee1f9278fec6055a91e936300c35c37</Sha>
     </Dependency>
   </ProductDependencies>
   <ToolsetDependencies>
