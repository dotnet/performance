<?xml version="1.0" encoding="utf-8"?>
<Dependencies>
  <ProductDependencies>
  </ProductDependencies>
  <ToolsetDependencies>
    <Dependency Name="Microsoft.DotNet.Arcade.Sdk" Version="5.0.0-beta.20451.5">
      <Uri>https://github.com/dotnet/arcade</Uri>
      <Sha>663ead2cbcbc7ee3d5cb792a30209ad58d6ee971</Sha>
    </Dependency>
    <Dependency Name="Microsoft.DotNet.Helix.Sdk" Version="5.0.0-beta.20451.5">
      <Uri>https://github.com/dotnet/arcade</Uri>
      <Sha>663ead2cbcbc7ee3d5cb792a30209ad58d6ee971</Sha>
    </Dependency>
<<<<<<< HEAD
    <Dependency Name="Microsoft.Dotnet.Sdk.Internal" Version="6.0.100-alpha.1.20451.11">
=======
    <Dependency Name="Microsoft.Dotnet.Sdk.Internal" Version="6.0.100-alpha.1.20421.6">
>>>>>>> 941fdc13
      <Uri>https://github.com/dotnet/installer</Uri>
      <Sha>a3e8d05abe3c12969b2e19d68e2782d99181b851</Sha>
    </Dependency>
  </ToolsetDependencies>
</Dependencies><|MERGE_RESOLUTION|>--- conflicted
+++ resolved
@@ -11,11 +11,7 @@
       <Uri>https://github.com/dotnet/arcade</Uri>
       <Sha>663ead2cbcbc7ee3d5cb792a30209ad58d6ee971</Sha>
     </Dependency>
-<<<<<<< HEAD
     <Dependency Name="Microsoft.Dotnet.Sdk.Internal" Version="6.0.100-alpha.1.20451.11">
-=======
-    <Dependency Name="Microsoft.Dotnet.Sdk.Internal" Version="6.0.100-alpha.1.20421.6">
->>>>>>> 941fdc13
       <Uri>https://github.com/dotnet/installer</Uri>
       <Sha>a3e8d05abe3c12969b2e19d68e2782d99181b851</Sha>
     </Dependency>
