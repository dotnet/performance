--- conflicted
+++ resolved
@@ -43,7 +43,13 @@
 | Core 2.0  | [![CoreCLR_windows_RS4_x64_netcoreapp2.0_icon]][CoreCLR_windows_RS4_x64_netcoreapp2.0_status] |                                                                                               | [![CoreCLR_ubuntu_1604_x64_netcoreapp2.0_icon]][CoreCLR_ubuntu_1604_x64_netcoreapp2.0_status] | N/A                                                                                               |
 | .NET      | [![CoreCLR_windows_RS4_x64_net461_icon]][CoreCLR_windows_RS4_x64_net461_status]               |                                                                                               | N/A                                                                                           | N/A                                                                                               |
 
-<<<<<<< HEAD
+[//]: # (These are the repo links)
+
+[public_build_icon]:                               https://dev.azure.com/dnceng/public/_apis/build/status/dotnet/performance/performance-ci?branchName=master
+[public_build_status]:                             https://dev.azure.com/dnceng/public/_build/latest?definitionId=271&branchName=master
+[internal_build_icon]:                             https://dev.azure.com/dnceng/internal/_apis/build/status/dotnet/performance/dotnet-performance?branchName=master
+[internal_build_status]:                           https://dev.azure.com/dnceng/internal/_build/latest?definitionId=306&branchName=master
+
 ### Real World Benchmarks
 
 #### ML.NET
@@ -51,14 +57,6 @@
 | Framework | Windows RS4 x64                                                                                 | Ubuntu 16.04 x64                                                                                |
 | :-------- | :---------------------------------------------------------------------------------------------: | :---------------------------------------------------------------------------------------------: |
 | Core 3.0  | [![mldotnet_windows_RS4_x64_netcoreapp3.0_icon]][mldotnet_windows_RS4_x64_netcoreapp3.0_status] | [![mldotnet_ubuntu_1604_x64_netcoreapp3.0_icon]][mldotnet_ubuntu_1604_x64_netcoreapp3.0_status] |
-=======
-[//]: # (These are the repo links)
-
-[public_build_icon]:                               https://dev.azure.com/dnceng/public/_apis/build/status/dotnet/performance/performance-ci?branchName=master
-[public_build_status]:                             https://dev.azure.com/dnceng/public/_build/latest?definitionId=271&branchName=master
-[internal_build_icon]:                             https://dev.azure.com/dnceng/internal/_apis/build/status/dotnet/performance/dotnet-performance?branchName=master
-[internal_build_status]:                           https://dev.azure.com/dnceng/internal/_build/latest?definitionId=306&branchName=master
->>>>>>> 9acd20e4
 
 [//]: # (These are the CoreFX links)
 
