--- conflicted
+++ resolved
@@ -9,13 +9,7 @@
     <!--  Begin: Package sources from dotnet-android -->
     <!--  End: Package sources from dotnet-android -->
     <!--  Begin: Package sources from dotnet-runtime -->
-<<<<<<< HEAD
     <add key="darc-pub-dotnet-runtime-940e395" value="https://pkgs.dev.azure.com/dnceng/public/_packaging/darc-pub-dotnet-runtime-940e3953/nuget/v3/index.json" />
-    <add key="darc-int-dotnet-runtime-9d5a6a9" value="https://pkgs.dev.azure.com/dnceng/internal/_packaging/darc-int-dotnet-runtime-9d5a6a9a/nuget/v3/index.json" />
-    <add key="darc-int-dotnet-runtime-9d5a6a9-9" value="https://pkgs.dev.azure.com/dnceng/internal/_packaging/darc-int-dotnet-runtime-9d5a6a9a-9/nuget/v3/index.json" />
-    <add key="darc-int-dotnet-runtime-9d5a6a9-12" value="https://pkgs.dev.azure.com/dnceng/internal/_packaging/darc-int-dotnet-runtime-9d5a6a9a-12/nuget/v3/index.json" />
-=======
->>>>>>> 281ae9ba
     <!--  End: Package sources from dotnet-runtime -->
     <!--  Begin: Package sources from dotnet-windowsdesktop -->
     <!--  End: Package sources from dotnet-windowsdesktop -->
