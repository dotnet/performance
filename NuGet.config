<?xml version="1.0" encoding="utf-8"?>
<configuration>
  <solution>
    <add key="disableSourceControlIntegration" value="true" />
  </solution>
  <packageSources>
    <clear />
    <!--Begin: Package sources managed by Dependency Flow automation. Do not edit the sources below.-->
    <!--  Begin: Package sources from dotnet-runtime -->
<<<<<<< HEAD
    <add key="darc-pub-dotnet-runtime-b678c8a" value="https://pkgs.dev.azure.com/dnceng/public/_packaging/darc-pub-dotnet-runtime-b678c8a4/nuget/v3/index.json" />
=======
    <add key="darc-pub-dotnet-runtime-197db4f" value="https://pkgs.dev.azure.com/dnceng/public/_packaging/darc-pub-dotnet-runtime-197db4ff/nuget/v3/index.json" />
>>>>>>> fd312b3e
    <!--  End: Package sources from dotnet-runtime -->
    <!--  Begin: Package sources from dotnet-windowsdesktop -->
    <add key="darc-pub-dotnet-windowsdesktop-5307f2a" value="https://pkgs.dev.azure.com/dnceng/public/_packaging/darc-pub-dotnet-windowsdesktop-5307f2ab/nuget/v3/index.json" />
    <!--  End: Package sources from dotnet-windowsdesktop -->
    <!--  Begin: Package sources from dotnet-aspnetcore -->
    <add key="darc-pub-dotnet-aspnetcore-ff8e369" value="https://pkgs.dev.azure.com/dnceng/public/_packaging/darc-pub-dotnet-aspnetcore-ff8e3690/nuget/v3/index.json" />
    <!--  End: Package sources from dotnet-aspnetcore -->
    <!--End: Package sources managed by Dependency Flow automation. Do not edit the sources above.-->
    <add key="dotnet-public" value="https://pkgs.dev.azure.com/dnceng/public/_packaging/dotnet-public/nuget/v3/index.json" />
    <add key="dotnet9" value="https://pkgs.dev.azure.com/dnceng/public/_packaging/dotnet9/nuget/v3/index.json" />
    <add key="dotnet9-transport" value="https://pkgs.dev.azure.com/dnceng/public/_packaging/dotnet9-transport/nuget/v3/index.json" />
    <add key="dotnet8" value="https://pkgs.dev.azure.com/dnceng/public/_packaging/dotnet8/nuget/v3/index.json" />
    <add key="dotnet8-transport" value="https://pkgs.dev.azure.com/dnceng/public/_packaging/dotnet8-transport/nuget/v3/index.json" />
    <add key="dotnet7" value="https://pkgs.dev.azure.com/dnceng/public/_packaging/dotnet7/nuget/v3/index.json" />
    <add key="dotnet6" value="https://pkgs.dev.azure.com/dnceng/public/_packaging/dotnet6/nuget/v3/index.json" />
    <add key="dotnet3.1" value="https://pkgs.dev.azure.com/dnceng/public/_packaging/dotnet3.1/nuget/v3/index.json" />
    <add key="dotnet3.1-transport" value="https://pkgs.dev.azure.com/dnceng/public/_packaging/dotnet3.1-transport/nuget/v3/index.json" />
    <add key="dotnet-eng" value="https://pkgs.dev.azure.com/dnceng/public/_packaging/dotnet-eng/nuget/v3/index.json" />
    <add key="dotnet-tools" value="https://pkgs.dev.azure.com/dnceng/public/_packaging/dotnet-tools/nuget/v3/index.json" />
    <add key="benchmark-dotnet-prerelease" value="https://pkgs.dev.azure.com/dnceng/public/_packaging/benchmark-dotnet-prerelease/nuget/v3/index.json" />
    <!-- Package Sources for Maui -->
    <!-- Added manually for dotnet/runtime 8.0.10 -->
    <add key="darc-pub-dotnet-emsdk-d667257" value="https://pkgs.dev.azure.com/dnceng/public/_packaging/darc-pub-dotnet-emsdk-d6672570/nuget/v3/index.json" />
    <add key="darc-pub-dotnet-runtime-b5f5349" value="https://pkgs.dev.azure.com/dnceng/public/_packaging/darc-pub-dotnet-runtime-b5f53494/nuget/v3/index.json" />
    <!-- Added manually for dotnet/runtime 8.0.9 -->
    <add key="darc-pub-dotnet-emsdk-2674f58" value="https://pkgs.dev.azure.com/dnceng/public/_packaging/darc-pub-dotnet-emsdk-2674f580/nuget/v3/index.json" />
    <add key="darc-pub-dotnet-runtime-ed13b35" value="https://pkgs.dev.azure.com/dnceng/public/_packaging/darc-pub-dotnet-runtime-ed13b351/nuget/v3/index.json" />
    <!-- Added manually for .NET 8 Android -->
    <add key="darc-pub-dotnet-android-45bb7f3" value="https://pkgs.dev.azure.com/dnceng/public/_packaging/darc-pub-dotnet-android-45bb7f36/nuget/v3/index.json" />
    <!-- Added manually for .NET 8 iOS -->
    <add key="darc-pub-xamarin-xamarin-macios-a8d7eab" value="https://pkgs.dev.azure.com/dnceng/public/_packaging/darc-pub-xamarin-xamarin-macios-a8d7eab2/nuget/v3/index.json" />
  </packageSources>
  <disabledPackageSources>
    <!--Begin: Package sources managed by Dependency Flow automation. Do not edit the sources below.-->
    <!--  Begin: Package sources from dotnet-windowsdesktop -->
    <!--  End: Package sources from dotnet-windowsdesktop -->
    <!--End: Package sources managed by Dependency Flow automation. Do not edit the sources above.-->
  </disabledPackageSources>
</configuration><|MERGE_RESOLUTION|>--- conflicted
+++ resolved
@@ -7,11 +7,7 @@
     <clear />
     <!--Begin: Package sources managed by Dependency Flow automation. Do not edit the sources below.-->
     <!--  Begin: Package sources from dotnet-runtime -->
-<<<<<<< HEAD
-    <add key="darc-pub-dotnet-runtime-b678c8a" value="https://pkgs.dev.azure.com/dnceng/public/_packaging/darc-pub-dotnet-runtime-b678c8a4/nuget/v3/index.json" />
-=======
     <add key="darc-pub-dotnet-runtime-197db4f" value="https://pkgs.dev.azure.com/dnceng/public/_packaging/darc-pub-dotnet-runtime-197db4ff/nuget/v3/index.json" />
->>>>>>> fd312b3e
     <!--  End: Package sources from dotnet-runtime -->
     <!--  Begin: Package sources from dotnet-windowsdesktop -->
     <add key="darc-pub-dotnet-windowsdesktop-5307f2a" value="https://pkgs.dev.azure.com/dnceng/public/_packaging/darc-pub-dotnet-windowsdesktop-5307f2ab/nuget/v3/index.json" />
